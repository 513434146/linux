--- conflicted
+++ resolved
@@ -100,17 +100,14 @@
 #define SDHCI_QUIRK2_BROKEN_DDR50			(1<<7)
 /* Stop command (CMD12) can set Transfer Complete when not using MMC_RSP_BUSY */
 #define SDHCI_QUIRK2_STOP_WITH_TC			(1<<8)
-<<<<<<< HEAD
-/* Write protect signal is not wired, data in SDHCI_PRESENT_STATE is bogus */
-#define SDHCI_QUIRK2_DISABLE_WRITE_PROTECT		(1<<15)
-=======
 /* Controller does not support 64-bit DMA */
 #define SDHCI_QUIRK2_BROKEN_64_BIT_DMA			(1<<9)
 /* need clear transfer mode register before send cmd */
 #define SDHCI_QUIRK2_CLEAR_TRANSFERMODE_REG_BEFORE_CMD	(1<<10)
 /* Capability register bit-63 indicates HS400 support */
 #define SDHCI_QUIRK2_CAPS_BIT63_FOR_HS400		(1<<11)
->>>>>>> 30da06ab
+/* Write protect signal is not wired, data in SDHCI_PRESENT_STATE is bogus */
+#define SDHCI_QUIRK2_DISABLE_WRITE_PROTECT		(1<<15)
 
 	int irq;		/* Device IRQ */
 	void __iomem *ioaddr;	/* Mapped address */
