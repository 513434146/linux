#!/bin/sh

# Copyright (C) 2006 Paul Mackerras, IBM Corporation <paulus@samba.org>
# This program may be used under the terms of version 2 of the GNU
# General Public License.

# This script takes a kernel binary and optionally an initrd image
# and/or a device-tree blob, and creates a bootable zImage for a
# given platform.

# Options:
# -o zImage	specify output file
# -p platform	specify platform (links in $platform.o)
# -i initrd	specify initrd file
# -d devtree	specify device-tree blob
# -s tree.dts	specify device-tree source file (needs dtc installed)
# -c		cache $kernel.strip.gz (use if present & newer, else make)
# -C prefix	specify command prefix for cross-building tools
#		(strip, objcopy, ld)
# -D dir	specify directory containing data files used by script
#		(default ./arch/powerpc/boot)
# -W dir	specify working directory for temporary files (default .)

# Stop execution if any command fails
set -e

# Allow for verbose output
if [ "$V" = 1 ]; then
    set -x
fi

# defaults
kernel=
ofile=zImage
platform=of
initrd=
dtb=
dts=
cacheit=
binary=
gzip=.gz

# cross-compilation prefix
CROSS=

# directory for object and other files used by this script
object=arch/powerpc/boot
objbin=$object

# directory for working files
tmpdir=.

usage() {
    echo 'Usage: wrapper [-o output] [-p platform] [-i initrd]' >&2
    echo '       [-d devtree] [-s tree.dts] [-c] [-C cross-prefix]' >&2
    echo '       [-D datadir] [-W workingdir] [--no-gzip] [vmlinux]' >&2
    exit 1
}

while [ "$#" -gt 0 ]; do
    case "$1" in
    -o)
	shift
	[ "$#" -gt 0 ] || usage
	ofile="$1"
	;;
    -p)
	shift
	[ "$#" -gt 0 ] || usage
	platform="$1"
	;;
    -i)
	shift
	[ "$#" -gt 0 ] || usage
	initrd="$1"
	;;
    -d)
	shift
	[ "$#" -gt 0 ] || usage
	dtb="$1"
	;;
    -s)
	shift
	[ "$#" -gt 0 ] || usage
	dts="$1"
	;;
    -c)
	cacheit=y
	;;
    -C)
	shift
	[ "$#" -gt 0 ] || usage
	CROSS="$1"
	;;
    -D)
	shift
	[ "$#" -gt 0 ] || usage
	object="$1"
	objbin="$1"
	;;
    -W)
	shift
	[ "$#" -gt 0 ] || usage
	tmpdir="$1"
	;;
    --no-gzip)
        gzip=
        ;;
    -?)
	usage
	;;
    *)
	[ -z "$kernel" ] || usage
	kernel="$1"
	;;
    esac
    shift
done

if [ -n "$dts" ]; then
<<<<<<< HEAD
    dtasm="$object/$platform.dtb.S"
    dto="$object/$platform.dtb.o"
    echo '.section .kernel:dtb,"a"' > "$dtasm"
    dtc -O asm -b 0 -V 16 "$dts" >> "$dtasm"
    ${CROSS}gcc "$dtasm" -c -o "$dto"
=======
    if [ ! -r "$dts" -a -r "$object/dts/$dts" ]; then
	dts="$object/dts/$dts"
    fi
    if [ -z "$dtb" ]; then
	dtb="$platform.dtb"
    fi
    $object/dtc -O dtb -o "$dtb" -b 0 "$dts"
>>>>>>> 4b119e21
fi

if [ -z "$kernel" ]; then
    kernel=vmlinux
fi

platformo=$object/"$platform".o
lds=$object/zImage.lds
ext=strip
objflags=-S
tmp=$tmpdir/zImage.$$.o
ksection=.kernel:vmlinux.strip
isection=.kernel:initrd

case "$platform" in
pmac|pseries|chrp)
    platformo=$object/of.o
    ;;
coff)
    platformo=$object/of.o
    lds=$object/zImage.coff.lds
    ;;
miboot|uboot)
    # miboot and U-boot want just the bare bits, not an ELF binary
    ext=bin
    objflags="-O binary"
    tmp="$ofile"
    ksection=image
    isection=initrd
    ;;
cuboot*)
    binary=y
    gzip=
    case "$platform" in
    *-mpc885ads|*-adder875*|*-ep88xc)
        platformo=$object/cuboot-8xx.o
        ;;
    *5200*|*-motionpro)
        platformo=$object/cuboot-52xx.o
        ;;
    *-pq2fads|*-ep8248e|*-mpc8272*|*-storcenter)
        platformo=$object/cuboot-pq2.o
        ;;
    *-mpc824*)
        platformo=$object/cuboot-824x.o
        ;;
    *-mpc83*)
        platformo=$object/cuboot-83xx.o
        ;;
    *-tqm8541|*-mpc8560*|*-tqm8560|*-tqm8555)
        platformo=$object/cuboot-85xx-cpm2.o
        ;;
    *-mpc85*|*-tqm8540|*-sbc85*)
        platformo=$object/cuboot-85xx.o
        ;;
    esac
    ;;
ps3)
    platformo="$object/ps3-head.o $object/ps3-hvcall.o $object/ps3.o"
    lds=$object/zImage.ps3.lds
    gzip=
    ext=bin
    objflags="-O binary --set-section-flags=.bss=contents,alloc,load,data"
    ksection=.kernel:vmlinux.bin
    isection=.kernel:initrd
    ;;
ep88xc|ep405|ep8248e)
    platformo="$object/fixed-head.o $object/$platform.o"
    binary=y
    ;;
<<<<<<< HEAD
raw)
    platformo="$object/fixed-head.o $object/raw-platform.o"
=======
adder875-redboot)
    platformo="$object/fixed-head.o $object/redboot-8xx.o"
>>>>>>> 4b119e21
    binary=y
    ;;
esac

vmz="$tmpdir/`basename \"$kernel\"`.$ext"
if [ -z "$cacheit" -o ! -f "$vmz$gzip" -o "$vmz$gzip" -ot "$kernel" ]; then
    ${CROSS}objcopy $objflags "$kernel" "$vmz.$$"

    if [ -n "$gzip" ]; then
        gzip -f -9 "$vmz.$$"
    fi

    if [ -n "$cacheit" ]; then
	mv -f "$vmz.$$$gzip" "$vmz$gzip"
    else
	vmz="$vmz.$$"
    fi
fi

vmz="$vmz$gzip"

# Extract kernel version information, some platforms want to include
# it in the image header
version=`${CROSS}strings "$kernel" | grep '^Linux version [-0-9.]' | \
    cut -d' ' -f3`
if [ -n "$version" ]; then
    uboot_version="-n Linux-$version"
fi

case "$platform" in
uboot)
    rm -f "$ofile"
    mkimage -A ppc -O linux -T kernel -C gzip -a 00000000 -e 00000000 \
	$uboot_version -d "$vmz" "$ofile"
    if [ -z "$cacheit" ]; then
	rm -f "$vmz"
    fi
    exit 0
    ;;
esac

addsec() {
    ${CROSS}objcopy $4 $1 \
	--add-section=$3="$2" \
	--set-section-flags=$3=contents,alloc,load,readonly,data
}

addsec $tmp "$vmz" $ksection $object/empty.o
if [ -z "$cacheit" ]; then
    rm -f "$vmz"
fi

if [ -n "$initrd" ]; then
    addsec $tmp "$initrd" $isection
fi

if [ -n "$dtb" ]; then
    addsec $tmp "$dtb" .kernel:dtb
    if [ -n "$dts" ]; then
	rm $dtb
    fi
fi

if [ "$platform" != "miboot" ]; then
    ${CROSS}ld -m elf32ppc -T $lds -o "$ofile" \
	$platformo $tmp $dto $object/wrapper.a
    rm $tmp
fi

# Some platforms need the zImage's entry point and base address
base=0x`${CROSS}nm "$ofile" | grep ' _start$' | cut -d' ' -f1`
entry=`${CROSS}objdump -f "$ofile" | grep '^start address ' | cut -d' ' -f3`

if [ -n "$binary" ]; then
    mv "$ofile" "$ofile".elf
    ${CROSS}objcopy -O binary "$ofile".elf "$ofile"
fi

# post-processing needed for some platforms
case "$platform" in
pseries|chrp)
    $objbin/addnote "$ofile"
    ;;
coff)
    ${CROSS}objcopy -O aixcoff-rs6000 --set-start "$entry" "$ofile"
    $objbin/hack-coff "$ofile"
    ;;
cuboot*)
    gzip -f -9 "$ofile"
    mkimage -A ppc -O linux -T kernel -C gzip -a "$base" -e "$entry" \
            $uboot_version -d "$ofile".gz "$ofile"
    ;;
treeboot*)
    mv "$ofile" "$ofile.elf"
    $objbin/mktree "$ofile.elf" "$ofile" "$base" "$entry"
    if [ -z "$cacheit" ]; then
	rm -f "$ofile.elf"
    fi
    exit 0
    ;;
ps3)
    # The ps3's loader supports loading gzipped binary images from flash
    # rom to addr zero. The loader enters the image at addr 0x100.  A
    # bootwrapper overlay is use to arrange for the kernel to be loaded
    # to addr zero and to have a suitable bootwrapper entry at 0x100.
    # To construct the rom image, 0x100 bytes from offset 0x100 in the
    # kernel is copied to the bootwrapper symbol __system_reset_kernel.
    # The 0x100 bytes at the bootwrapper symbol __system_reset_overlay is
    # then copied to offset 0x100.  At runtime the bootwrapper program
    # copies the 0x100 bytes at __system_reset_kernel to addr 0x100.

    system_reset_overlay=0x`${CROSS}nm "$ofile" \
        | grep ' __system_reset_overlay$'       \
        | cut -d' ' -f1`
    system_reset_overlay=`printf "%d" $system_reset_overlay`
    system_reset_kernel=0x`${CROSS}nm "$ofile" \
        | grep ' __system_reset_kernel$'       \
        | cut -d' ' -f1`
    system_reset_kernel=`printf "%d" $system_reset_kernel`
    overlay_dest="256"
    overlay_size="256"

    ${CROSS}objcopy -O binary "$ofile" "$ofile.bin"

    dd if="$ofile.bin" of="$ofile.bin" conv=notrunc   \
        skip=$overlay_dest seek=$system_reset_kernel  \
        count=$overlay_size bs=1

    dd if="$ofile.bin" of="$ofile.bin" conv=notrunc   \
        skip=$system_reset_overlay seek=$overlay_dest \
        count=$overlay_size bs=1

    odir="$(dirname "$ofile.bin")"
    rm -f "$odir/otheros.bld"
    gzip --force -9 --stdout "$ofile.bin" > "$odir/otheros.bld"
    ;;
esac<|MERGE_RESOLUTION|>--- conflicted
+++ resolved
@@ -118,13 +118,6 @@
 done
 
 if [ -n "$dts" ]; then
-<<<<<<< HEAD
-    dtasm="$object/$platform.dtb.S"
-    dto="$object/$platform.dtb.o"
-    echo '.section .kernel:dtb,"a"' > "$dtasm"
-    dtc -O asm -b 0 -V 16 "$dts" >> "$dtasm"
-    ${CROSS}gcc "$dtasm" -c -o "$dto"
-=======
     if [ ! -r "$dts" -a -r "$object/dts/$dts" ]; then
 	dts="$object/dts/$dts"
     fi
@@ -132,7 +125,6 @@
 	dtb="$platform.dtb"
     fi
     $object/dtc -O dtb -o "$dtb" -b 0 "$dts"
->>>>>>> 4b119e21
 fi
 
 if [ -z "$kernel" ]; then
@@ -203,13 +195,8 @@
     platformo="$object/fixed-head.o $object/$platform.o"
     binary=y
     ;;
-<<<<<<< HEAD
-raw)
-    platformo="$object/fixed-head.o $object/raw-platform.o"
-=======
 adder875-redboot)
     platformo="$object/fixed-head.o $object/redboot-8xx.o"
->>>>>>> 4b119e21
     binary=y
     ;;
 esac
