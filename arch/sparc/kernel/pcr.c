--- conflicted
+++ resolved
@@ -166,10 +166,4 @@
 out_unregister:
 	unregister_perf_hsvc();
 	return err;
-<<<<<<< HEAD
-}
-
-early_initcall(pcr_arch_init);
-=======
-}
->>>>>>> 47ae63e0
+}