/*
 * AMD 10Gb Ethernet driver
 *
 * This file is available to you under your choice of the following two
 * licenses:
 *
 * License 1: GPLv2
 *
 * Copyright (c) 2014-2016 Advanced Micro Devices, Inc.
 *
 * This file is free software; you may copy, redistribute and/or modify
 * it under the terms of the GNU General Public License as published by
 * the Free Software Foundation, either version 2 of the License, or (at
 * your option) any later version.
 *
 * This file is distributed in the hope that it will be useful, but
 * WITHOUT ANY WARRANTY; without even the implied warranty of
 * MERCHANTABILITY or FITNESS FOR A PARTICULAR PURPOSE. See the GNU
 * General Public License for more details.
 *
 * You should have received a copy of the GNU General Public License
 * along with this program.  If not, see <http://www.gnu.org/licenses/>.
 *
 * This file incorporates work covered by the following copyright and
 * permission notice:
 *     The Synopsys DWC ETHER XGMAC Software Driver and documentation
 *     (hereinafter "Software") is an unsupported proprietary work of Synopsys,
 *     Inc. unless otherwise expressly agreed to in writing between Synopsys
 *     and you.
 *
 *     The Software IS NOT an item of Licensed Software or Licensed Product
 *     under any End User Software License Agreement or Agreement for Licensed
 *     Product with Synopsys or any supplement thereto.  Permission is hereby
 *     granted, free of charge, to any person obtaining a copy of this software
 *     annotated with this license and the Software, to deal in the Software
 *     without restriction, including without limitation the rights to use,
 *     copy, modify, merge, publish, distribute, sublicense, and/or sell copies
 *     of the Software, and to permit persons to whom the Software is furnished
 *     to do so, subject to the following conditions:
 *
 *     The above copyright notice and this permission notice shall be included
 *     in all copies or substantial portions of the Software.
 *
 *     THIS SOFTWARE IS BEING DISTRIBUTED BY SYNOPSYS SOLELY ON AN "AS IS"
 *     BASIS AND ANY EXPRESS OR IMPLIED WARRANTIES, INCLUDING, BUT NOT LIMITED
 *     TO, THE IMPLIED WARRANTIES OF MERCHANTABILITY AND FITNESS FOR A
 *     PARTICULAR PURPOSE ARE HEREBY DISCLAIMED. IN NO EVENT SHALL SYNOPSYS
 *     BE LIABLE FOR ANY DIRECT, INDIRECT, INCIDENTAL, SPECIAL, EXEMPLARY, OR
 *     CONSEQUENTIAL DAMAGES (INCLUDING, BUT NOT LIMITED TO, PROCUREMENT OF
 *     SUBSTITUTE GOODS OR SERVICES; LOSS OF USE, DATA, OR PROFITS; OR BUSINESS
 *     INTERRUPTION) HOWEVER CAUSED AND ON ANY THEORY OF LIABILITY, WHETHER IN
 *     CONTRACT, STRICT LIABILITY, OR TORT (INCLUDING NEGLIGENCE OR OTHERWISE)
 *     ARISING IN ANY WAY OUT OF THE USE OF THIS SOFTWARE, EVEN IF ADVISED OF
 *     THE POSSIBILITY OF SUCH DAMAGE.
 *
 *
 * License 2: Modified BSD
 *
 * Copyright (c) 2014-2016 Advanced Micro Devices, Inc.
 * All rights reserved.
 *
 * Redistribution and use in source and binary forms, with or without
 * modification, are permitted provided that the following conditions are met:
 *     * Redistributions of source code must retain the above copyright
 *       notice, this list of conditions and the following disclaimer.
 *     * Redistributions in binary form must reproduce the above copyright
 *       notice, this list of conditions and the following disclaimer in the
 *       documentation and/or other materials provided with the distribution.
 *     * Neither the name of Advanced Micro Devices, Inc. nor the
 *       names of its contributors may be used to endorse or promote products
 *       derived from this software without specific prior written permission.
 *
 * THIS SOFTWARE IS PROVIDED BY THE COPYRIGHT HOLDERS AND CONTRIBUTORS "AS IS"
 * AND ANY EXPRESS OR IMPLIED WARRANTIES, INCLUDING, BUT NOT LIMITED TO, THE
 * IMPLIED WARRANTIES OF MERCHANTABILITY AND FITNESS FOR A PARTICULAR PURPOSE
 * ARE DISCLAIMED. IN NO EVENT SHALL <COPYRIGHT HOLDER> BE LIABLE FOR ANY
 * DIRECT, INDIRECT, INCIDENTAL, SPECIAL, EXEMPLARY, OR CONSEQUENTIAL DAMAGES
 * (INCLUDING, BUT NOT LIMITED TO, PROCUREMENT OF SUBSTITUTE GOODS OR SERVICES;
 * LOSS OF USE, DATA, OR PROFITS; OR BUSINESS INTERRUPTION) HOWEVER CAUSED AND
 * ON ANY THEORY OF LIABILITY, WHETHER IN CONTRACT, STRICT LIABILITY, OR TORT
 * (INCLUDING NEGLIGENCE OR OTHERWISE) ARISING IN ANY WAY OUT OF THE USE OF
 * THIS SOFTWARE, EVEN IF ADVISED OF THE POSSIBILITY OF SUCH DAMAGE.
 *
 * This file incorporates work covered by the following copyright and
 * permission notice:
 *     The Synopsys DWC ETHER XGMAC Software Driver and documentation
 *     (hereinafter "Software") is an unsupported proprietary work of Synopsys,
 *     Inc. unless otherwise expressly agreed to in writing between Synopsys
 *     and you.
 *
 *     The Software IS NOT an item of Licensed Software or Licensed Product
 *     under any End User Software License Agreement or Agreement for Licensed
 *     Product with Synopsys or any supplement thereto.  Permission is hereby
 *     granted, free of charge, to any person obtaining a copy of this software
 *     annotated with this license and the Software, to deal in the Software
 *     without restriction, including without limitation the rights to use,
 *     copy, modify, merge, publish, distribute, sublicense, and/or sell copies
 *     of the Software, and to permit persons to whom the Software is furnished
 *     to do so, subject to the following conditions:
 *
 *     The above copyright notice and this permission notice shall be included
 *     in all copies or substantial portions of the Software.
 *
 *     THIS SOFTWARE IS BEING DISTRIBUTED BY SYNOPSYS SOLELY ON AN "AS IS"
 *     BASIS AND ANY EXPRESS OR IMPLIED WARRANTIES, INCLUDING, BUT NOT LIMITED
 *     TO, THE IMPLIED WARRANTIES OF MERCHANTABILITY AND FITNESS FOR A
 *     PARTICULAR PURPOSE ARE HEREBY DISCLAIMED. IN NO EVENT SHALL SYNOPSYS
 *     BE LIABLE FOR ANY DIRECT, INDIRECT, INCIDENTAL, SPECIAL, EXEMPLARY, OR
 *     CONSEQUENTIAL DAMAGES (INCLUDING, BUT NOT LIMITED TO, PROCUREMENT OF
 *     SUBSTITUTE GOODS OR SERVICES; LOSS OF USE, DATA, OR PROFITS; OR BUSINESS
 *     INTERRUPTION) HOWEVER CAUSED AND ON ANY THEORY OF LIABILITY, WHETHER IN
 *     CONTRACT, STRICT LIABILITY, OR TORT (INCLUDING NEGLIGENCE OR OTHERWISE)
 *     ARISING IN ANY WAY OUT OF THE USE OF THIS SOFTWARE, EVEN IF ADVISED OF
 *     THE POSSIBILITY OF SUCH DAMAGE.
 */

#include <linux/module.h>
#include <linux/device.h>
#include <linux/spinlock.h>
#include <linux/netdevice.h>
#include <linux/etherdevice.h>
#include <linux/io.h>

#include "xgbe.h"
#include "xgbe-common.h"

MODULE_AUTHOR("Tom Lendacky <thomas.lendacky@amd.com>");
MODULE_LICENSE("Dual BSD/GPL");
MODULE_VERSION(XGBE_DRV_VERSION);
MODULE_DESCRIPTION(XGBE_DRV_DESC);

static int debug = -1;
module_param(debug, int, S_IWUSR | S_IRUGO);
MODULE_PARM_DESC(debug, " Network interface message level setting");

static const u32 default_msg_level = (NETIF_MSG_LINK | NETIF_MSG_IFDOWN |
				      NETIF_MSG_IFUP);

static void xgbe_default_config(struct xgbe_prv_data *pdata)
{
	DBGPR("-->xgbe_default_config\n");

	pdata->pblx8 = DMA_PBL_X8_ENABLE;
	pdata->tx_sf_mode = MTL_TSF_ENABLE;
	pdata->tx_threshold = MTL_TX_THRESHOLD_64;
	pdata->tx_pbl = DMA_PBL_16;
	pdata->tx_osp_mode = DMA_OSP_ENABLE;
	pdata->rx_sf_mode = MTL_RSF_DISABLE;
	pdata->rx_threshold = MTL_RX_THRESHOLD_64;
	pdata->rx_pbl = DMA_PBL_16;
	pdata->pause_autoneg = 1;
	pdata->tx_pause = 1;
	pdata->rx_pause = 1;
	pdata->phy_speed = SPEED_UNKNOWN;
	pdata->power_down = 0;

	DBGPR("<--xgbe_default_config\n");
}

static void xgbe_init_all_fptrs(struct xgbe_prv_data *pdata)
{
	xgbe_init_function_ptrs_dev(&pdata->hw_if);
	xgbe_init_function_ptrs_phy(&pdata->phy_if);
	xgbe_init_function_ptrs_i2c(&pdata->i2c_if);
	xgbe_init_function_ptrs_desc(&pdata->desc_if);

	pdata->vdata->init_function_ptrs_phy_impl(&pdata->phy_if);
}

struct xgbe_prv_data *xgbe_alloc_pdata(struct device *dev)
{
	struct xgbe_prv_data *pdata;
	struct net_device *netdev;

	netdev = alloc_etherdev_mq(sizeof(struct xgbe_prv_data),
				   XGBE_MAX_DMA_CHANNELS);
	if (!netdev) {
		dev_err(dev, "alloc_etherdev_mq failed\n");
		return ERR_PTR(-ENOMEM);
	}
	SET_NETDEV_DEV(netdev, dev);
	pdata = netdev_priv(netdev);
	pdata->netdev = netdev;
	pdata->dev = dev;

	spin_lock_init(&pdata->lock);
	spin_lock_init(&pdata->xpcs_lock);
	mutex_init(&pdata->rss_mutex);
	spin_lock_init(&pdata->tstamp_lock);
	mutex_init(&pdata->i2c_mutex);
	init_completion(&pdata->i2c_complete);
	init_completion(&pdata->mdio_complete);

	pdata->msg_enable = netif_msg_init(debug, default_msg_level);

	set_bit(XGBE_DOWN, &pdata->dev_state);
	set_bit(XGBE_STOPPED, &pdata->dev_state);

	return pdata;
}

void xgbe_free_pdata(struct xgbe_prv_data *pdata)
{
	struct net_device *netdev = pdata->netdev;

	free_netdev(netdev);
}

void xgbe_set_counts(struct xgbe_prv_data *pdata)
{
	/* Set all the function pointers */
	xgbe_init_all_fptrs(pdata);

	/* Populate the hardware features */
	xgbe_get_all_hw_features(pdata);

	/* Set default max values if not provided */
	if (!pdata->tx_max_channel_count)
		pdata->tx_max_channel_count = pdata->hw_feat.tx_ch_cnt;
	if (!pdata->rx_max_channel_count)
		pdata->rx_max_channel_count = pdata->hw_feat.rx_ch_cnt;

	if (!pdata->tx_max_q_count)
		pdata->tx_max_q_count = pdata->hw_feat.tx_q_cnt;
	if (!pdata->rx_max_q_count)
		pdata->rx_max_q_count = pdata->hw_feat.rx_q_cnt;

	/* Calculate the number of Tx and Rx rings to be created
	 *  -Tx (DMA) Channels map 1-to-1 to Tx Queues so set
	 *   the number of Tx queues to the number of Tx channels
	 *   enabled
	 *  -Rx (DMA) Channels do not map 1-to-1 so use the actual
	 *   number of Rx queues or maximum allowed
	 */
	pdata->tx_ring_count = min_t(unsigned int, num_online_cpus(),
				     pdata->hw_feat.tx_ch_cnt);
	pdata->tx_ring_count = min_t(unsigned int, pdata->tx_ring_count,
				     pdata->tx_max_channel_count);
	pdata->tx_ring_count = min_t(unsigned int, pdata->tx_ring_count,
				     pdata->tx_max_q_count);

	pdata->tx_q_count = pdata->tx_ring_count;

	pdata->rx_ring_count = min_t(unsigned int, num_online_cpus(),
				     pdata->hw_feat.rx_ch_cnt);
	pdata->rx_ring_count = min_t(unsigned int, pdata->rx_ring_count,
				     pdata->rx_max_channel_count);

	pdata->rx_q_count = min_t(unsigned int, pdata->hw_feat.rx_q_cnt,
				  pdata->rx_max_q_count);

	if (netif_msg_probe(pdata)) {
		dev_dbg(pdata->dev, "TX/RX DMA channel count = %u/%u\n",
			pdata->tx_ring_count, pdata->rx_ring_count);
		dev_dbg(pdata->dev, "TX/RX hardware queue count = %u/%u\n",
			pdata->tx_q_count, pdata->rx_q_count);
	}
}

int xgbe_config_netdev(struct xgbe_prv_data *pdata)
{
	struct net_device *netdev = pdata->netdev;
	struct device *dev = pdata->dev;
	unsigned int i;
	int ret;

	netdev->irq = pdata->dev_irq;
	netdev->base_addr = (unsigned long)pdata->xgmac_regs;
	memcpy(netdev->dev_addr, pdata->mac_addr, netdev->addr_len);

	/* Initialize ECC timestamps */
	pdata->tx_sec_period = jiffies;
	pdata->tx_ded_period = jiffies;
	pdata->rx_sec_period = jiffies;
	pdata->rx_ded_period = jiffies;
	pdata->desc_sec_period = jiffies;
	pdata->desc_ded_period = jiffies;

	/* Issue software reset to device */
	pdata->hw_if.exit(pdata);

	/* Set default configuration data */
	xgbe_default_config(pdata);

	/* Set the DMA mask */
	ret = dma_set_mask_and_coherent(dev,
					DMA_BIT_MASK(pdata->hw_feat.dma_width));
	if (ret) {
		dev_err(dev, "dma_set_mask_and_coherent failed\n");
		return ret;
	}

	/* Set default max values if not provided */
	if (!pdata->tx_max_fifo_size)
		pdata->tx_max_fifo_size = pdata->hw_feat.tx_fifo_size;
	if (!pdata->rx_max_fifo_size)
		pdata->rx_max_fifo_size = pdata->hw_feat.rx_fifo_size;

	/* Set and validate the number of descriptors for a ring */
	BUILD_BUG_ON_NOT_POWER_OF_2(XGBE_TX_DESC_CNT);
	pdata->tx_desc_count = XGBE_TX_DESC_CNT;

	BUILD_BUG_ON_NOT_POWER_OF_2(XGBE_RX_DESC_CNT);
	pdata->rx_desc_count = XGBE_RX_DESC_CNT;

	/* Adjust the number of queues based on interrupts assigned */
	if (pdata->channel_irq_count) {
		pdata->tx_ring_count = min_t(unsigned int, pdata->tx_ring_count,
					     pdata->channel_irq_count);
		pdata->rx_ring_count = min_t(unsigned int, pdata->rx_ring_count,
					     pdata->channel_irq_count);

		if (netif_msg_probe(pdata))
			dev_dbg(pdata->dev,
				"adjusted TX/RX DMA channel count = %u/%u\n",
				pdata->tx_ring_count, pdata->rx_ring_count);
	}

	/* Set the number of queues */
	ret = netif_set_real_num_tx_queues(netdev, pdata->tx_ring_count);
	if (ret) {
		dev_err(dev, "error setting real tx queue count\n");
		return ret;
	}

	ret = netif_set_real_num_rx_queues(netdev, pdata->rx_ring_count);
	if (ret) {
		dev_err(dev, "error setting real rx queue count\n");
		return ret;
	}

	/* Initialize RSS hash key and lookup table */
	netdev_rss_key_fill(pdata->rss_key, sizeof(pdata->rss_key));

	for (i = 0; i < XGBE_RSS_MAX_TABLE_SIZE; i++)
		XGMAC_SET_BITS(pdata->rss_table[i], MAC_RSSDR, DMCH,
			       i % pdata->rx_ring_count);

	XGMAC_SET_BITS(pdata->rss_options, MAC_RSSCR, IP2TE, 1);
	XGMAC_SET_BITS(pdata->rss_options, MAC_RSSCR, TCP4TE, 1);
	XGMAC_SET_BITS(pdata->rss_options, MAC_RSSCR, UDP4TE, 1);

	/* Call MDIO/PHY initialization routine */
	ret = pdata->phy_if.phy_init(pdata);
	if (ret)
		return ret;

	/* Set device operations */
	netdev->netdev_ops = xgbe_get_netdev_ops();
	netdev->ethtool_ops = xgbe_get_ethtool_ops();
#ifdef CONFIG_AMD_XGBE_DCB
	netdev->dcbnl_ops = xgbe_get_dcbnl_ops();
#endif

	/* Set device features */
	netdev->hw_features = NETIF_F_SG |
			      NETIF_F_IP_CSUM |
			      NETIF_F_IPV6_CSUM |
			      NETIF_F_RXCSUM |
			      NETIF_F_TSO |
			      NETIF_F_TSO6 |
			      NETIF_F_GRO |
			      NETIF_F_HW_VLAN_CTAG_RX |
			      NETIF_F_HW_VLAN_CTAG_TX |
			      NETIF_F_HW_VLAN_CTAG_FILTER;

	if (pdata->hw_feat.rss)
		netdev->hw_features |= NETIF_F_RXHASH;

	netdev->vlan_features |= NETIF_F_SG |
				 NETIF_F_IP_CSUM |
				 NETIF_F_IPV6_CSUM |
				 NETIF_F_TSO |
				 NETIF_F_TSO6;

	netdev->features |= netdev->hw_features;
	pdata->netdev_features = netdev->features;

	netdev->priv_flags |= IFF_UNICAST_FLT;
	netdev->min_mtu = 0;
	netdev->max_mtu = XGMAC_JUMBO_PACKET_MTU;

	/* Use default watchdog timeout */
	netdev->watchdog_timeo = 0;

	xgbe_init_rx_coalesce(pdata);
	xgbe_init_tx_coalesce(pdata);

	netif_carrier_off(netdev);
	ret = register_netdev(netdev);
	if (ret) {
		dev_err(dev, "net device registration failed\n");
		return ret;
	}

	/* Create the PHY/ANEG name based on netdev name */
	snprintf(pdata->an_name, sizeof(pdata->an_name) - 1, "%s-pcs",
		 netdev_name(netdev));

	/* Create the ECC name based on netdev name */
	snprintf(pdata->ecc_name, sizeof(pdata->ecc_name) - 1, "%s-ecc",
		 netdev_name(netdev));

	/* Create the I2C name based on netdev name */
	snprintf(pdata->i2c_name, sizeof(pdata->i2c_name) - 1, "%s-i2c",
		 netdev_name(netdev));

	/* Create workqueues */
	pdata->dev_workqueue =
		create_singlethread_workqueue(netdev_name(netdev));
	if (!pdata->dev_workqueue) {
		netdev_err(netdev, "device workqueue creation failed\n");
		ret = -ENOMEM;
		goto err_netdev;
	}

	pdata->an_workqueue =
		create_singlethread_workqueue(pdata->an_name);
	if (!pdata->an_workqueue) {
		netdev_err(netdev, "phy workqueue creation failed\n");
		ret = -ENOMEM;
		goto err_wq;
	}

	if (IS_REACHABLE(CONFIG_PTP_1588_CLOCK))
		xgbe_ptp_register(pdata);

	xgbe_debugfs_init(pdata);

	netif_dbg(pdata, drv, pdata->netdev, "%u Tx software queues\n",
		  pdata->tx_ring_count);
	netif_dbg(pdata, drv, pdata->netdev, "%u Rx software queues\n",
		  pdata->rx_ring_count);

	return 0;

err_wq:
	destroy_workqueue(pdata->dev_workqueue);

err_netdev:
	unregister_netdev(netdev);

	return ret;
}

void xgbe_deconfig_netdev(struct xgbe_prv_data *pdata)
{
	struct net_device *netdev = pdata->netdev;

	xgbe_debugfs_exit(pdata);

	if (IS_REACHABLE(CONFIG_PTP_1588_CLOCK))
		xgbe_ptp_unregister(pdata);

	pdata->phy_if.phy_exit(pdata);

	flush_workqueue(pdata->an_workqueue);
	destroy_workqueue(pdata->an_workqueue);

	flush_workqueue(pdata->dev_workqueue);
	destroy_workqueue(pdata->dev_workqueue);

	unregister_netdev(netdev);
}

<<<<<<< HEAD
#ifdef CONFIG_PM_SLEEP
static int xgbe_suspend(struct device *dev)
=======
static int __init xgbe_mod_init(void)
>>>>>>> c470abd4
{
	int ret;

	ret = xgbe_platform_init();
	if (ret)
		return ret;

	ret = xgbe_pci_init();
	if (ret)
		return ret;

	return 0;
}

static void __exit xgbe_mod_exit(void)
{
	xgbe_pci_exit();

	xgbe_platform_exit();
}
<<<<<<< HEAD
#endif /* CONFIG_PM_SLEEP */

#ifdef CONFIG_ACPI
static const struct acpi_device_id xgbe_acpi_match[] = {
	{ "AMDI8001", 0 },
	{},
};

MODULE_DEVICE_TABLE(acpi, xgbe_acpi_match);
#endif

#ifdef CONFIG_OF
static const struct of_device_id xgbe_of_match[] = {
	{ .compatible = "amd,xgbe-seattle-v1a", },
	{},
};

MODULE_DEVICE_TABLE(of, xgbe_of_match);
#endif

static SIMPLE_DEV_PM_OPS(xgbe_pm_ops, xgbe_suspend, xgbe_resume);

static struct platform_driver xgbe_driver = {
	.driver = {
		.name = "amd-xgbe",
#ifdef CONFIG_ACPI
		.acpi_match_table = xgbe_acpi_match,
#endif
#ifdef CONFIG_OF
		.of_match_table = xgbe_of_match,
#endif
		.pm = &xgbe_pm_ops,
	},
	.probe = xgbe_probe,
	.remove = xgbe_remove,
};
=======
>>>>>>> c470abd4

module_init(xgbe_mod_init);
module_exit(xgbe_mod_exit);<|MERGE_RESOLUTION|>--- conflicted
+++ resolved
@@ -463,12 +463,7 @@
 	unregister_netdev(netdev);
 }
 
-<<<<<<< HEAD
-#ifdef CONFIG_PM_SLEEP
-static int xgbe_suspend(struct device *dev)
-=======
 static int __init xgbe_mod_init(void)
->>>>>>> c470abd4
 {
 	int ret;
 
@@ -489,45 +484,6 @@
 
 	xgbe_platform_exit();
 }
-<<<<<<< HEAD
-#endif /* CONFIG_PM_SLEEP */
-
-#ifdef CONFIG_ACPI
-static const struct acpi_device_id xgbe_acpi_match[] = {
-	{ "AMDI8001", 0 },
-	{},
-};
-
-MODULE_DEVICE_TABLE(acpi, xgbe_acpi_match);
-#endif
-
-#ifdef CONFIG_OF
-static const struct of_device_id xgbe_of_match[] = {
-	{ .compatible = "amd,xgbe-seattle-v1a", },
-	{},
-};
-
-MODULE_DEVICE_TABLE(of, xgbe_of_match);
-#endif
-
-static SIMPLE_DEV_PM_OPS(xgbe_pm_ops, xgbe_suspend, xgbe_resume);
-
-static struct platform_driver xgbe_driver = {
-	.driver = {
-		.name = "amd-xgbe",
-#ifdef CONFIG_ACPI
-		.acpi_match_table = xgbe_acpi_match,
-#endif
-#ifdef CONFIG_OF
-		.of_match_table = xgbe_of_match,
-#endif
-		.pm = &xgbe_pm_ops,
-	},
-	.probe = xgbe_probe,
-	.remove = xgbe_remove,
-};
-=======
->>>>>>> c470abd4
 
 module_init(xgbe_mod_init);
 module_exit(xgbe_mod_exit);