--- conflicted
+++ resolved
@@ -1288,13 +1288,9 @@
 
 	st = iio_priv(indio_dev);
 
-<<<<<<< HEAD
 	mutex_init(&st->lock);
 
-	st->reg = regulator_get(&spi->dev, "vcc");
-=======
 	st->reg = devm_regulator_get(&spi->dev, "vcc");
->>>>>>> 9e37fe7a
 	if (!IS_ERR(st->reg)) {
 		ret = regulator_enable(st->reg);
 		if (ret)
