/*
 * AXI_ADC ADI ADC Interface Module
 *
 * Copyright 2012 Analog Devices Inc.
 *
 * Licensed under the GPL-2.
 *
 * http://wiki.analog.com/resources/fpga/xilinx/fmc/ad9467
 */

#include <linux/module.h>
#include <linux/errno.h>
#include <linux/slab.h>
#include <linux/init.h>
#include <linux/io.h>
#include <linux/wait.h>
#include <linux/spi/spi.h>
#include <linux/dma-mapping.h>
#include <linux/dmaengine.h>
#include <linux/delay.h>
#include <linux/debugfs.h>
#include <linux/uaccess.h>
#include <linux/clk.h>
#include <linux/platform_device.h>
#include <linux/of.h>

#include <linux/iio/iio.h>
#include <linux/iio/sysfs.h>
#include <linux/iio/buffer.h>

#include "cf_axi_adc.h"

struct axiadc_core_info {
	bool has_fifo_interface;
	unsigned int version;
};

static int axiadc_chan_to_regoffset(struct iio_chan_spec const *chan)
{
	if (chan->modified)
		return chan->scan_index;

	return chan->channel;
}

static int axiadc_spi_read(struct axiadc_state *st, unsigned reg)
{
	struct axiadc_converter *conv = to_converter(st->dev_spi);

	if (IS_ERR(conv))
		return PTR_ERR(conv);

	return conv->read(conv->spi, reg);
}

static int axiadc_spi_write(struct axiadc_state *st, unsigned reg, unsigned val)
{
	struct axiadc_converter *conv = to_converter(st->dev_spi);

	if (IS_ERR(conv))
		return PTR_ERR(conv);

	return conv->write(conv->spi, reg, val);
}


int axiadc_set_pnsel(struct axiadc_state *st, int channel, enum adc_pn_sel sel)
{
	unsigned reg;

	if (PCORE_VERSION_MAJOR(st->pcore_version) > 7) {
		reg = axiadc_read(st, ADI_REG_CHAN_CNTRL_3(channel));
		reg &= ~ADI_ADC_PN_SEL(~0);
		reg |= ADI_ADC_PN_SEL(sel);
		axiadc_write(st, ADI_REG_CHAN_CNTRL_3(channel), reg);
	} else {
		reg = axiadc_read(st, ADI_REG_CHAN_CNTRL(channel));

		if (sel == ADC_PN_CUSTOM) {
			reg |= ADI_PN_SEL;
		} else if (sel == ADC_PN9) {
			reg &= ~ADI_PN23_TYPE;
			reg &= ~ADI_PN_SEL;
		} else {
			reg |= ADI_PN23_TYPE;
			reg &= ~ADI_PN_SEL;
		}

		axiadc_write(st, ADI_REG_CHAN_CNTRL(channel), reg);
	}

	return 0;
}
EXPORT_SYMBOL_GPL(axiadc_set_pnsel);

enum adc_pn_sel axiadc_get_pnsel(struct axiadc_state *st,
			       int channel, const char **name)
{
	unsigned val;

	if (PCORE_VERSION_MAJOR(st->pcore_version) > 7) {
		const char *ident[] = {"PN9", "PN23A", "UNDEF", "UNDEF",
				"PN7", "PN15", "PN23", "PN31", "UNDEF", "PN_CUSTOM"};

		val = ADI_TO_ADC_PN_SEL(axiadc_read(st, ADI_REG_CHAN_CNTRL_3(channel)));

		if (name)
			*name = ident[val];

		return val;
	} else {
		val = axiadc_read(st, ADI_REG_CHAN_CNTRL(channel));;

		if (name) {
			if (val & ADI_PN_SEL)
				*name = "PN_CUSTOM";
			else if (val & ADI_PN23_TYPE)
				*name = "PN23";
			else
				*name = "PN9";
		}
		return val & (ADI_PN23_TYPE | ADI_PN_SEL);
	}
}

static void axiadc_toggle_scale_offset_en(struct axiadc_state *st)
{
	return;
}

static ssize_t axiadc_debugfs_pncheck_read(struct file *file, char __user *userbuf,
			      size_t count, loff_t *ppos)
{
	struct iio_dev *indio_dev = file->private_data;
	struct axiadc_state *st = iio_priv(indio_dev);
	struct axiadc_converter *conv = to_converter(st->dev_spi);
	char buf[1000];
	const char *pn_name;
	ssize_t len = 0;
	unsigned stat, i;

	for (i = 0; i < conv->chip_info->num_channels; i++) {
		stat = axiadc_read(st, ADI_REG_CHAN_STATUS(i));
		axiadc_get_pnsel(st, i, &pn_name);

		len += sprintf(buf + len, "CH%d : %s : %s %s\n", i, pn_name,
			(stat & ADI_PN_OOS) ? "Out of Sync :" : "In Sync :",
			(stat & (ADI_PN_ERR | ADI_PN_OOS)) ? "PN Error" : "OK");
		axiadc_write(st, ADI_REG_CHAN_STATUS(i), ~0);
		if (len > 955)
			return -ENOMEM;
	}

	return simple_read_from_buffer(userbuf, count, ppos, buf, len);
}

static ssize_t axiadc_debugfs_pncheck_write(struct file *file,
		     const char __user *userbuf, size_t count, loff_t *ppos)
{
	struct iio_dev *indio_dev = file->private_data;
	struct axiadc_state *st = iio_priv(indio_dev);
	struct axiadc_converter *conv = to_converter(st->dev_spi);
	unsigned i, mode = TESTMODE_OFF;
	char buf[80], *p = buf;

	count = min_t(size_t, count, (sizeof(buf)-1));
	if (copy_from_user(p, userbuf, count))
		return -EFAULT;

	p[count] = 0;

	if (sysfs_streq(p, "PN9"))
		mode = TESTMODE_PN9_SEQ;
	else if (sysfs_streq(p, "PN23"))
		mode = TESTMODE_PN23_SEQ;
	else
		mode = TESTMODE_OFF;

	mutex_lock(&indio_dev->mlock);

	for (i = 0; i < conv->chip_info->num_channels; i++) {
		if (conv->testmode_set)
			conv->testmode_set(indio_dev, i, mode);

		axiadc_set_pnsel(st, i, (mode == TESTMODE_PN9_SEQ) ?
				ADC_PN9 : ADC_PN23A);
		axiadc_write(st, ADI_REG_CHAN_STATUS(i), ~0);
	}

	mdelay(1); /* FIXME */
	mutex_unlock(&indio_dev->mlock);

	return count;
}

static const struct file_operations axiadc_debugfs_pncheck_fops = {
	.open = simple_open,
	.read = axiadc_debugfs_pncheck_read,
	.write = axiadc_debugfs_pncheck_write,
};

static int axiadc_reg_access(struct iio_dev *indio_dev,
			      unsigned reg, unsigned writeval,
			      unsigned *readval)
{
	struct axiadc_state *st = iio_priv(indio_dev);
	int ret;

	mutex_lock(&indio_dev->mlock);
	if (readval == NULL) {
		if (reg & DEBUGFS_DRA_PCORE_REG_MAGIC) {
			axiadc_write(st, reg & 0xFFFF, writeval);
			ret = 0;
		} else {
			ret = axiadc_spi_write(st, reg, writeval);
			axiadc_spi_write(st, ADC_REG_TRANSFER, TRANSFER_SYNC);
		}
	} else {
		if (reg & DEBUGFS_DRA_PCORE_REG_MAGIC) {
			*readval = axiadc_read(st, reg & 0xFFFF);
		} else {
			ret = axiadc_spi_read(st, reg);
			if (ret < 0)
				goto out_unlock;
			*readval = ret;
		}
		ret = 0;
	}
out_unlock:
	mutex_unlock(&indio_dev->mlock);

	return ret;
}

static int axiadc_read_raw(struct iio_dev *indio_dev,
			   struct iio_chan_spec const *chan,
			   int *val,
			   int *val2,
			   long m)
{
	struct axiadc_state *st = iio_priv(indio_dev);
	struct axiadc_converter *conv = to_converter(st->dev_spi);
	int ret, sign;
	unsigned tmp, phase = 0, channel;
	unsigned long long llval;

	channel = axiadc_chan_to_regoffset(chan);

	switch (m) {
	case IIO_CHAN_INFO_CALIBPHASE:
		phase = 1;
	case IIO_CHAN_INFO_CALIBSCALE:
		tmp = axiadc_read(st, ADI_REG_CHAN_CNTRL_2(channel));
		/*  format is 1.1.14 (sign, integer and fractional bits) */

		if (!((phase + channel) % 2)) {
			tmp = ADI_TO_IQCOR_COEFF_1(tmp);
		} else {
			tmp = ADI_TO_IQCOR_COEFF_2(tmp);
		}

		if (tmp & 0x8000)
			sign = -1;
		else
			sign = 1;

		if (tmp & 0x4000)
			*val = 1 * sign;
		else
			*val = 0;

		tmp &= ~0xC000;

		llval = tmp * 1000000ULL + (0x4000 / 2);
		do_div(llval, 0x4000);
		if (*val == 0)
			*val2 = llval * sign;
		else
			*val2 = llval;

		return IIO_VAL_INT_PLUS_MICRO;

	case IIO_CHAN_INFO_CALIBBIAS:
		tmp = axiadc_read(st, ADI_REG_CHAN_CNTRL_1(channel));
		*val = (short)ADI_TO_DCFILT_OFFSET(tmp);

		return IIO_VAL_INT;
	case IIO_CHAN_INFO_HIGH_PASS_FILTER_3DB_FREQUENCY:
		/*
		 * approx: F_cut = C * Fsample / (2 * pi)
		 */

		tmp = axiadc_read(st, ADI_REG_CHAN_CNTRL(channel));
		if (!(tmp & ADI_DCFILT_ENB)) {
			*val = 0;
			return IIO_VAL_INT;
		}

		tmp = axiadc_read(st, ADI_REG_CHAN_CNTRL_1(channel));
		llval = ADI_TO_DCFILT_COEFF(tmp) * (unsigned long long)conv->adc_clk;
		do_div(llval, 102944); /* 2 * pi * 0x4000 */
		*val = llval;

		return IIO_VAL_INT;
	case IIO_CHAN_INFO_SAMP_FREQ:
		ret = conv->read_raw(indio_dev, chan, val, val2, m);
		if (ret < 0 || !*val) {
			tmp = ADI_TO_CLK_FREQ(axiadc_read(st, ADI_REG_CLK_FREQ));
			llval = tmp * 100000000ULL /* FIXME */ * ADI_TO_CLK_RATIO(axiadc_read(st, ADI_REG_CLK_RATIO));
			*val = llval >> 16;
		}

		if (chan->extend_name) {
			tmp = axiadc_read(st,
				ADI_REG_CHAN_USR_CNTRL_2(channel));

			llval = ADI_TO_USR_DECIMATION_M(tmp) * conv->adc_clk;
			do_div(llval, ADI_TO_USR_DECIMATION_N(tmp));
			*val = llval;
		}
		return IIO_VAL_INT;
	default:
		return conv->read_raw(indio_dev, chan, val, val2, m);

	}

	return -EINVAL;
}

static int axiadc_write_raw(struct iio_dev *indio_dev,
			       struct iio_chan_spec const *chan,
			       int val,
			       int val2,
			       long mask)
{
	struct axiadc_state *st = iio_priv(indio_dev);
	struct axiadc_converter *conv = to_converter(st->dev_spi);
	unsigned fract, tmp, phase = 0, channel;
	unsigned long long llval;

	channel = axiadc_chan_to_regoffset(chan);

	switch (mask) {
	case IIO_CHAN_INFO_CALIBPHASE:
		phase = 1;
	case IIO_CHAN_INFO_CALIBSCALE:
		/*  format is 1.1.14 (sign, integer and fractional bits) */
		switch (val) {
		case 1:
			fract = 0x4000;
			break;
		case -1:
			fract = 0xC000;
			break;
		case 0:
			fract = 0;
			if (val2 < 0) {
				fract = 0x8000;
				val2 *= -1;
			}
			break;
		default:
			return -EINVAL;
		}

		llval = (unsigned long long)val2 * 0x4000UL + (1000000UL / 2);
		do_div(llval, 1000000UL);
		fract |= llval;

		tmp = axiadc_read(st, ADI_REG_CHAN_CNTRL_2(channel));

		if (!((channel + phase) % 2)) {
			tmp &= ~ADI_IQCOR_COEFF_1(~0);
			tmp |= ADI_IQCOR_COEFF_1(fract);
		} else {
			tmp &= ~ADI_IQCOR_COEFF_2(~0);
			tmp |= ADI_IQCOR_COEFF_2(fract);
		}

		axiadc_write(st, ADI_REG_CHAN_CNTRL_2(channel), tmp);

		axiadc_toggle_scale_offset_en(st);

		return 0;

	case IIO_CHAN_INFO_HIGH_PASS_FILTER_3DB_FREQUENCY:
		/* C = 1 – e^(-2 * pi * F_cut / Fsample)
		 * approx: C = 2 * pi * F_cut / Fsample
		 */

		tmp = axiadc_read(st, ADI_REG_CHAN_CNTRL(channel));

		if (val == 0 && val2 == 0) {
			tmp &= ~ADI_DCFILT_ENB;
			axiadc_write(st, ADI_REG_CHAN_CNTRL(channel), tmp);
			return 0;
		}

		tmp |= ADI_DCFILT_ENB;

		llval = 102944ULL * val; /* 2 * pi * 0x4000 * val */
		do_div(llval, conv->adc_clk);

		axiadc_write(st, ADI_REG_CHAN_CNTRL_1(channel),
			     ADI_DCFILT_COEFF(clamp_t(unsigned short, llval, 1, 0x4000)));
		axiadc_write(st, ADI_REG_CHAN_CNTRL(channel), tmp);

		return 0;

	case IIO_CHAN_INFO_CALIBBIAS:
		tmp = axiadc_read(st, ADI_REG_CHAN_CNTRL_1(channel));
		tmp &= ~ADI_DCFILT_OFFSET(~0);
		tmp |= ADI_DCFILT_OFFSET((short)val);

		axiadc_write(st, ADI_REG_CHAN_CNTRL_1(channel), tmp);
		axiadc_toggle_scale_offset_en(st);
		return 0;
	default:
		return conv->write_raw(indio_dev, chan, val, val2, mask);
	}
}

static int axiadc_read_event_value(struct iio_dev *indio_dev,
	const struct iio_chan_spec *chan, enum iio_event_type type,
	enum iio_event_direction dir, enum iio_event_info info, int *val,
	int *val2)
{
	struct axiadc_state *st = iio_priv(indio_dev);
	struct axiadc_converter *conv = to_converter(st->dev_spi);

	if (conv->read_event_value)
		return conv->read_event_value(indio_dev, chan,
				type, dir, info, val, val2);
	else
		return -ENOSYS;
}

static int axiadc_write_event_value(struct iio_dev *indio_dev,
	const struct iio_chan_spec *chan, enum iio_event_type type,
	enum iio_event_direction dir, enum iio_event_info info, int val,
	int val2)
{
	struct axiadc_state *st = iio_priv(indio_dev);
	struct axiadc_converter *conv = to_converter(st->dev_spi);

	if (conv->write_event_value)
		return conv->write_event_value(indio_dev, chan,
				type, dir, info, val, val2);
	else
		return -ENOSYS;
}

static int axiadc_read_event_config(struct iio_dev *indio_dev,
				    const struct iio_chan_spec *chan,
				    enum iio_event_type type,
				    enum iio_event_direction dir)
{
	struct axiadc_state *st = iio_priv(indio_dev);
	struct axiadc_converter *conv = to_converter(st->dev_spi);

	if (conv->read_event_config)
		return conv->read_event_config(indio_dev, chan, type, dir);
	else
		return -ENOSYS;
}

static int axiadc_write_event_config(struct iio_dev *indio_dev,
				     const struct iio_chan_spec *chan,
				     enum iio_event_type type,
				     enum iio_event_direction dir,
				     int state)
{
	struct axiadc_state *st = iio_priv(indio_dev);
	struct axiadc_converter *conv = to_converter(st->dev_spi);

	if (conv->write_event_config)
		return conv->write_event_config(indio_dev,
				chan, type, dir, state);
	else
		return -ENOSYS;
}

static int axiadc_update_scan_mode(struct iio_dev *indio_dev,
	const unsigned long *scan_mask)
{
	struct axiadc_state *st = iio_priv(indio_dev);
	unsigned i, ctrl;

	for (i = 0; i < indio_dev->masklength; i++) {
		if (i > (st->have_slave_channels - 1))
			ctrl = axiadc_slave_read(st,
				ADI_REG_CHAN_CNTRL(i - st->have_slave_channels));
		else
			ctrl = axiadc_read(st, ADI_REG_CHAN_CNTRL(i));

		if (test_bit(i, scan_mask))
			ctrl |= ADI_ENABLE;
		else
			ctrl &= ~ADI_ENABLE;


		if (i > (st->have_slave_channels - 1))
			axiadc_slave_write(st,
				ADI_REG_CHAN_CNTRL(i - st->have_slave_channels),
				ctrl);
		else
			axiadc_write(st, ADI_REG_CHAN_CNTRL(i), ctrl);
	}

	return 0;
}

static int axiadc_channel_setup(struct iio_dev *indio_dev,
				const struct iio_chan_spec *adc_channels,
				unsigned adc_chan_num)
{
	struct axiadc_state *st = iio_priv(indio_dev);
	unsigned i, cnt, usr_ctrl;

	st->max_usr_channel = ADI_USR_CHANMAX(axiadc_read(st, ADI_REG_USR_CNTRL_1));
	st->max_usr_channel = 0; /* FIXME */

	for (i = 0, cnt = 0; i < adc_chan_num; i++)
		st->channels[cnt++] = adc_channels[i];

	for (i = 0; i < st->max_usr_channel; i++) {
		usr_ctrl = axiadc_read(st, ADI_REG_CHAN_USR_CNTRL_1(cnt));
		st->channels[cnt].type = IIO_VOLTAGE;
		st->channels[cnt].indexed = 1,
		st->channels[cnt].channel = cnt;
		st->channels[cnt].scan_index = cnt;
		st->channels[cnt].info_mask_separate = BIT(IIO_CHAN_INFO_SAMP_FREQ);
		st->channels[cnt].extend_name = "user_logic";
		st->channels[cnt].scan_type.sign = (usr_ctrl & ADI_USR_DATATYPE_SIGNED) ? 's' : 'u';
		st->channels[cnt].scan_type.realbits = ADI_TO_USR_DATATYPE_BITS(usr_ctrl);
		st->channels[cnt].scan_type.storagebits = ADI_TO_USR_DATATYPE_TOTAL_BITS(usr_ctrl);
		st->channels[cnt].scan_type.shift = ADI_TO_USR_DATATYPE_SHIFT(usr_ctrl);
		st->channels[cnt].scan_type.endianness = (usr_ctrl & ADI_USR_DATATYPE_BE) ? IIO_BE : IIO_LE;
		cnt++;
	}

	indio_dev->channels = st->channels;
	indio_dev->num_channels = cnt;
	indio_dev->masklength = cnt;

	return 0;
}

static const struct iio_info axiadc_info = {
	.driver_module = THIS_MODULE,
	.read_raw = &axiadc_read_raw,
	.write_raw = &axiadc_write_raw,
	.read_event_value = &axiadc_read_event_value,
	.write_event_value = &axiadc_write_event_value,
	.read_event_config = &axiadc_read_event_config,
	.write_event_config = &axiadc_write_event_config,
	.debugfs_reg_access = &axiadc_reg_access,
	.update_scan_mode = &axiadc_update_scan_mode,
};

static int axiadc_attach_spi_client(struct device *dev, void *data)
{
	struct axiadc_spidev *axiadc_spidev = data;
	int ret = 0;

	device_lock(dev);
	if ((axiadc_spidev->of_nspi == dev->of_node) && dev->driver) {
		axiadc_spidev->dev_spi = dev;
		ret = 1;
	}
	device_unlock(dev);

	return ret;
}

static const struct axiadc_core_info ad9467_core_1_00_a_info = {
	.has_fifo_interface = true,
	.version = PCORE_VERSION(9, 0, 'a'),
};

static const struct axiadc_core_info ad9361_6_00_a_info = {
	.has_fifo_interface = true,
	.version = PCORE_VERSION(9, 0, 'a'),
};

static const struct axiadc_core_info ad9643_6_00_a_info = {
	.has_fifo_interface = true,
	.version = PCORE_VERSION(9, 0, 'a'),
};

static const struct axiadc_core_info ad9680_6_00_a_info = {
	.has_fifo_interface = true,
	.version = PCORE_VERSION(9, 0, 'a'),
};

/* Match table for of_platform binding */
static const struct of_device_id axiadc_of_match[] = {
	{ .compatible = "xlnx,cf-ad9467-core-1.00.a", .data = &ad9467_core_1_00_a_info },
	{ .compatible = "xlnx,cf-ad9643-core-1.00.a", },
	{ .compatible = "xlnx,axi-adc-2c-1.00.a", },
	{ .compatible =	"xlnx,axi-adc-1c-1.00.a", },
	{ .compatible =	"xlnx,axi-ad9234-1.00.a", .data = &ad9680_6_00_a_info },
	{ .compatible =	"xlnx,axi-ad9250-1.00.a", .data = &ad9680_6_00_a_info },
	{ .compatible =	"xlnx,axi-ad9683-1.00.a", },
	{ .compatible =	"xlnx,axi-ad9625-1.00.a", },
	{ .compatible =	"xlnx,axi-ad9434-1.00.a", .data = &ad9680_6_00_a_info },
	{ .compatible = "adi,axi-ad9643-6.00.a", .data = &ad9643_6_00_a_info },
	{ .compatible = "adi,axi-ad9361-6.00.a", .data = &ad9361_6_00_a_info },
	{ .compatible = "adi,axi-ad9680-1.0", .data = &ad9680_6_00_a_info },
	{ .compatible = "adi,axi-ad9625-1.0", .data = &ad9680_6_00_a_info },
	{ .compatible = "adi,axi-ad6676-1.0", .data = &ad9680_6_00_a_info },
<<<<<<< HEAD
	{ .compatible = "adi,axi-ad9371-rx-1.0", .data = &ad9361_6_00_a_info },
=======
	{ .compatible = "adi,axi-ad9684-1.0", .data = &ad9680_6_00_a_info },
>>>>>>> 5687c6a6
	{ /* end of list */ },
};
MODULE_DEVICE_TABLE(of, axiadc_of_match);

/**
 * axiadc_of_probe - probe method for the AIM device.
 * @of_dev:	pointer to OF device structure
 * @match:	pointer to the structure used for matching a device
 *
 * This function probes the AIM device in the device tree.
 * It initializes the driver data structure and the hardware.
 * It returns 0, if the driver is bound to the AIM device, or a negative
 * value if there is an error.
 */
static int axiadc_probe(struct platform_device *pdev)
{
	const struct axiadc_core_info *info;
	const struct of_device_id *id;
	struct iio_dev *indio_dev;
	struct axiadc_state *st;
	struct resource *mem;
	struct axiadc_spidev axiadc_spidev;
	struct axiadc_converter *conv;
	unsigned int expected_version;
	int ret;

	dev_dbg(&pdev->dev, "Device Tree Probing \'%s\'\n",
		 pdev->dev.of_node->name);

	id = of_match_node(axiadc_of_match, pdev->dev.of_node);
	if (!id)
		return -ENODEV;

	info = id->data;

	/* Defer driver probe until matching spi
	 * converter driver is registered
	 */
	axiadc_spidev.of_nspi = of_parse_phandle(pdev->dev.of_node,
						 "spibus-connected", 0);
	if (!axiadc_spidev.of_nspi) {
		dev_err(&pdev->dev, "could not find spi node\n");
		return -ENODEV;
	}

	ret = bus_for_each_dev(&spi_bus_type, NULL, &axiadc_spidev,
			       axiadc_attach_spi_client);
	if (ret == 0)
		return -EPROBE_DEFER;

	if (!try_module_get(axiadc_spidev.dev_spi->driver->owner))
		return -ENODEV;

	get_device(axiadc_spidev.dev_spi);

	indio_dev = devm_iio_device_alloc(&pdev->dev, sizeof(*st));
	if (indio_dev == NULL) {
		ret = -ENOMEM;
		goto err_put_converter;
	}

	st = iio_priv(indio_dev);

	mem = platform_get_resource(pdev, IORESOURCE_MEM, 0);
	st->regs = devm_ioremap_resource(&pdev->dev, mem);
	if (IS_ERR(st->regs))
		return PTR_ERR(st->regs);

	st->dev_spi = axiadc_spidev.dev_spi;

	platform_set_drvdata(pdev, indio_dev);

	st->dp_disable = axiadc_read(st, ADI_REG_ADC_DP_DISABLE);

	if (!st->dp_disable) {
		st->streaming_dma = of_property_read_bool(pdev->dev.of_node,
				"adi,streaming-dma");

		/* FIFO interface only supports streaming DMA */
		if (info)
			st->has_fifo_interface = info->has_fifo_interface;
		else
			st->has_fifo_interface = false;

		if (st->has_fifo_interface)
			st->streaming_dma = true;
	}

	conv = to_converter(st->dev_spi);
	if (IS_ERR(conv)) {
		dev_err(&pdev->dev, "Failed to get converter device: %d\n",
				(int)PTR_ERR(conv));
		return PTR_ERR(conv);
	}

	iio_device_set_drvdata(indio_dev, conv);
	conv->indio_dev = indio_dev;

	if (conv->chip_info->num_shadow_slave_channels) {
		u32 regs[2];
		ret = of_property_read_u32_array(pdev->dev.of_node,
				"slavecore-reg", regs, ARRAY_SIZE(regs));
		if (!ret) {
			st->slave_regs = ioremap(regs[0], regs[1]);
			if (st->slave_regs)
				st->have_slave_channels = conv->chip_info->
					num_shadow_slave_channels;

		}
	}

	/* Reset all HDL Cores */
	axiadc_write(st, ADI_REG_RSTN, 0);
	mdelay(10);
	axiadc_write(st, ADI_REG_RSTN, ADI_MMCM_RSTN);
	mdelay(10);
	axiadc_write(st, ADI_REG_RSTN, ADI_RSTN | ADI_MMCM_RSTN);

	st->pcore_version = axiadc_read(st, ADI_REG_VERSION);

	if (info)
		expected_version = info->version;
	else
		expected_version = PCORE_VERSION(4, 0, 'a');

	if (PCORE_VERSION_MAJOR(st->pcore_version) >
		PCORE_VERSION_MAJOR(expected_version)) {
		dev_err(&pdev->dev, "Major version mismatch between PCORE and driver. Driver expected %d.%.2d.%c, PCORE reported %d.%.2d.%c\n",
			PCORE_VERSION_MAJOR(expected_version),
			PCORE_VERSION_MINOR(expected_version),
			PCORE_VERSION_LETTER(expected_version),
			PCORE_VERSION_MAJOR(st->pcore_version),
			PCORE_VERSION_MINOR(st->pcore_version),
			PCORE_VERSION_LETTER(st->pcore_version));
		ret = -ENODEV;
		goto err_put_converter;
	}

	indio_dev->dev.parent = &pdev->dev;
	indio_dev->name = pdev->dev.of_node->name;
	indio_dev->modes = INDIO_DIRECT_MODE;
	indio_dev->available_scan_masks = conv->chip_info->scan_masks;

	axiadc_channel_setup(indio_dev, conv->chip_info->channel,
			     st->dp_disable ? 0 : conv->chip_info->num_channels);

	st->iio_info = axiadc_info;
	st->iio_info.attrs = conv->attrs;
	indio_dev->info = &st->iio_info;

	ret = conv->post_setup(indio_dev);
	if (ret < 0)
		goto err_put_converter;

	if (!st->dp_disable && !axiadc_read(st, ADI_REG_ID)) {

		if (st->streaming_dma)
			ret = axiadc_configure_ring_stream(indio_dev, NULL);
		else
			ret = axiadc_configure_ring(indio_dev, NULL);

		if (ret < 0)
			goto err_put_converter;
	}

	ret = iio_device_register(indio_dev);
	if (ret)
		goto err_unconfigure_ring;

	if (indio_dev->buffer && indio_dev->buffer->scan_mask)
		*indio_dev->buffer->scan_mask =
			(1UL << conv->chip_info->num_channels) - 1;

	dev_info(&pdev->dev, "ADI AIM (%d.%.2d.%c) at 0x%08llX mapped to 0x%p,"
		 " probed ADC %s as %s\n",
		PCORE_VERSION_MAJOR(st->pcore_version),
		PCORE_VERSION_MINOR(st->pcore_version),
		PCORE_VERSION_LETTER(st->pcore_version),
		 (unsigned long long)mem->start, st->regs,
		 conv->chip_info->name,
		 axiadc_read(st, ADI_REG_ID) ? "SLAVE" : "MASTER");

	if (iio_get_debugfs_dentry(indio_dev))
		debugfs_create_file("pseudorandom_err_check", 0644,
					iio_get_debugfs_dentry(indio_dev),
					indio_dev, &axiadc_debugfs_pncheck_fops);

	return 0;

err_unconfigure_ring:
	if (!st->dp_disable) {
		if (st->streaming_dma)
			axiadc_unconfigure_ring_stream(indio_dev);
		else
			axiadc_unconfigure_ring(indio_dev);
	}
err_put_converter:
	put_device(axiadc_spidev.dev_spi);
	module_put(axiadc_spidev.dev_spi->driver->owner);

	return ret;
}

/**
 * axiadc_remove - unbinds the driver from the AIM device.
 * @of_dev:	pointer to OF device structure
 *
 * This function is called if a device is physically removed from the system or
 * if the driver module is being unloaded. It frees any resources allocated to
 * the device.
 */
static int axiadc_remove(struct platform_device *pdev)
{
	struct iio_dev *indio_dev = platform_get_drvdata(pdev);
	struct axiadc_state *st = iio_priv(indio_dev);

	iio_device_unregister(indio_dev);
	if (!st->dp_disable) {
		if (st->streaming_dma)
			axiadc_unconfigure_ring_stream(indio_dev);
		else
			axiadc_unconfigure_ring(indio_dev);
	}
	put_device(st->dev_spi);
	module_put(st->dev_spi->driver->owner);

	return 0;
}

static struct platform_driver axiadc_driver = {
	.driver = {
		.name = KBUILD_MODNAME,
		.owner = THIS_MODULE,
		.of_match_table = axiadc_of_match,
	},
	.probe		= axiadc_probe,
	.remove		= axiadc_remove,
};

module_platform_driver(axiadc_driver);

MODULE_AUTHOR("Michael Hennerich <hennerich@blackfin.uclinux.org>");
MODULE_DESCRIPTION("Analog Devices ADI-AIM");
MODULE_LICENSE("GPL v2");<|MERGE_RESOLUTION|>--- conflicted
+++ resolved
@@ -609,11 +609,8 @@
 	{ .compatible = "adi,axi-ad9680-1.0", .data = &ad9680_6_00_a_info },
 	{ .compatible = "adi,axi-ad9625-1.0", .data = &ad9680_6_00_a_info },
 	{ .compatible = "adi,axi-ad6676-1.0", .data = &ad9680_6_00_a_info },
-<<<<<<< HEAD
 	{ .compatible = "adi,axi-ad9371-rx-1.0", .data = &ad9361_6_00_a_info },
-=======
 	{ .compatible = "adi,axi-ad9684-1.0", .data = &ad9680_6_00_a_info },
->>>>>>> 5687c6a6
 	{ /* end of list */ },
 };
 MODULE_DEVICE_TABLE(of, axiadc_of_match);
