/* rc-main.c - Remote Controller core module
 *
 * Copyright (C) 2009-2010 by Mauro Carvalho Chehab
 *
 * This program is free software; you can redistribute it and/or modify
 *  it under the terms of the GNU General Public License as published by
 *  the Free Software Foundation version 2 of the License.
 *
 *  This program is distributed in the hope that it will be useful,
 *  but WITHOUT ANY WARRANTY; without even the implied warranty of
 *  MERCHANTABILITY or FITNESS FOR A PARTICULAR PURPOSE.  See the
 *  GNU General Public License for more details.
 */

#define pr_fmt(fmt) KBUILD_MODNAME ": " fmt

#include <media/rc-core.h>
#include <linux/atomic.h>
#include <linux/spinlock.h>
#include <linux/delay.h>
#include <linux/input.h>
#include <linux/leds.h>
#include <linux/slab.h>
#include <linux/idr.h>
#include <linux/device.h>
#include <linux/module.h>
#include "rc-core-priv.h"

/* Sizes are in bytes, 256 bytes allows for 32 entries on x64 */
#define IR_TAB_MIN_SIZE	256
#define IR_TAB_MAX_SIZE	8192
#define RC_DEV_MAX	256

/* FIXME: IR_KEYPRESS_TIMEOUT should be protocol specific */
#define IR_KEYPRESS_TIMEOUT 250

/* Used to keep track of known keymaps */
static LIST_HEAD(rc_map_list);
static DEFINE_SPINLOCK(rc_map_lock);
static struct led_trigger *led_feedback;

/* Used to keep track of rc devices */
static DEFINE_IDA(rc_ida);

static struct rc_map_list *seek_rc_map(const char *name)
{
	struct rc_map_list *map = NULL;

	spin_lock(&rc_map_lock);
	list_for_each_entry(map, &rc_map_list, list) {
		if (!strcmp(name, map->map.name)) {
			spin_unlock(&rc_map_lock);
			return map;
		}
	}
	spin_unlock(&rc_map_lock);

	return NULL;
}

struct rc_map *rc_map_get(const char *name)
{

	struct rc_map_list *map;

	map = seek_rc_map(name);
#ifdef CONFIG_MODULES
	if (!map) {
		int rc = request_module("%s", name);
		if (rc < 0) {
			pr_err("Couldn't load IR keymap %s\n", name);
			return NULL;
		}
		msleep(20);	/* Give some time for IR to register */

		map = seek_rc_map(name);
	}
#endif
	if (!map) {
		pr_err("IR keymap %s not found\n", name);
		return NULL;
	}

	printk(KERN_INFO "Registered IR keymap %s\n", map->map.name);

	return &map->map;
}
EXPORT_SYMBOL_GPL(rc_map_get);

int rc_map_register(struct rc_map_list *map)
{
	spin_lock(&rc_map_lock);
	list_add_tail(&map->list, &rc_map_list);
	spin_unlock(&rc_map_lock);
	return 0;
}
EXPORT_SYMBOL_GPL(rc_map_register);

void rc_map_unregister(struct rc_map_list *map)
{
	spin_lock(&rc_map_lock);
	list_del(&map->list);
	spin_unlock(&rc_map_lock);
}
EXPORT_SYMBOL_GPL(rc_map_unregister);


static struct rc_map_table empty[] = {
	{ 0x2a, KEY_COFFEE },
};

static struct rc_map_list empty_map = {
	.map = {
		.scan    = empty,
		.size    = ARRAY_SIZE(empty),
		.rc_type = RC_TYPE_UNKNOWN,	/* Legacy IR type */
		.name    = RC_MAP_EMPTY,
	}
};

/**
 * ir_create_table() - initializes a scancode table
 * @rc_map:	the rc_map to initialize
 * @name:	name to assign to the table
 * @rc_type:	ir type to assign to the new table
 * @size:	initial size of the table
 * @return:	zero on success or a negative error code
 *
 * This routine will initialize the rc_map and will allocate
 * memory to hold at least the specified number of elements.
 */
static int ir_create_table(struct rc_map *rc_map,
			   const char *name, u64 rc_type, size_t size)
{
	rc_map->name = kstrdup(name, GFP_KERNEL);
	if (!rc_map->name)
		return -ENOMEM;
	rc_map->rc_type = rc_type;
	rc_map->alloc = roundup_pow_of_two(size * sizeof(struct rc_map_table));
	rc_map->size = rc_map->alloc / sizeof(struct rc_map_table);
	rc_map->scan = kmalloc(rc_map->alloc, GFP_KERNEL);
	if (!rc_map->scan) {
		kfree(rc_map->name);
		rc_map->name = NULL;
		return -ENOMEM;
	}

	IR_dprintk(1, "Allocated space for %u keycode entries (%u bytes)\n",
		   rc_map->size, rc_map->alloc);
	return 0;
}

/**
 * ir_free_table() - frees memory allocated by a scancode table
 * @rc_map:	the table whose mappings need to be freed
 *
 * This routine will free memory alloctaed for key mappings used by given
 * scancode table.
 */
static void ir_free_table(struct rc_map *rc_map)
{
	rc_map->size = 0;
	kfree(rc_map->name);
	rc_map->name = NULL;
	kfree(rc_map->scan);
	rc_map->scan = NULL;
}

/**
 * ir_resize_table() - resizes a scancode table if necessary
 * @rc_map:	the rc_map to resize
 * @gfp_flags:	gfp flags to use when allocating memory
 * @return:	zero on success or a negative error code
 *
 * This routine will shrink the rc_map if it has lots of
 * unused entries and grow it if it is full.
 */
static int ir_resize_table(struct rc_map *rc_map, gfp_t gfp_flags)
{
	unsigned int oldalloc = rc_map->alloc;
	unsigned int newalloc = oldalloc;
	struct rc_map_table *oldscan = rc_map->scan;
	struct rc_map_table *newscan;

	if (rc_map->size == rc_map->len) {
		/* All entries in use -> grow keytable */
		if (rc_map->alloc >= IR_TAB_MAX_SIZE)
			return -ENOMEM;

		newalloc *= 2;
		IR_dprintk(1, "Growing table to %u bytes\n", newalloc);
	}

	if ((rc_map->len * 3 < rc_map->size) && (oldalloc > IR_TAB_MIN_SIZE)) {
		/* Less than 1/3 of entries in use -> shrink keytable */
		newalloc /= 2;
		IR_dprintk(1, "Shrinking table to %u bytes\n", newalloc);
	}

	if (newalloc == oldalloc)
		return 0;

	newscan = kmalloc(newalloc, gfp_flags);
	if (!newscan) {
		IR_dprintk(1, "Failed to kmalloc %u bytes\n", newalloc);
		return -ENOMEM;
	}

	memcpy(newscan, rc_map->scan, rc_map->len * sizeof(struct rc_map_table));
	rc_map->scan = newscan;
	rc_map->alloc = newalloc;
	rc_map->size = rc_map->alloc / sizeof(struct rc_map_table);
	kfree(oldscan);
	return 0;
}

/**
 * ir_update_mapping() - set a keycode in the scancode->keycode table
 * @dev:	the struct rc_dev device descriptor
 * @rc_map:	scancode table to be adjusted
 * @index:	index of the mapping that needs to be updated
 * @keycode:	the desired keycode
 * @return:	previous keycode assigned to the mapping
 *
 * This routine is used to update scancode->keycode mapping at given
 * position.
 */
static unsigned int ir_update_mapping(struct rc_dev *dev,
				      struct rc_map *rc_map,
				      unsigned int index,
				      unsigned int new_keycode)
{
	int old_keycode = rc_map->scan[index].keycode;
	int i;

	/* Did the user wish to remove the mapping? */
	if (new_keycode == KEY_RESERVED || new_keycode == KEY_UNKNOWN) {
		IR_dprintk(1, "#%d: Deleting scan 0x%04x\n",
			   index, rc_map->scan[index].scancode);
		rc_map->len--;
		memmove(&rc_map->scan[index], &rc_map->scan[index+ 1],
			(rc_map->len - index) * sizeof(struct rc_map_table));
	} else {
		IR_dprintk(1, "#%d: %s scan 0x%04x with key 0x%04x\n",
			   index,
			   old_keycode == KEY_RESERVED ? "New" : "Replacing",
			   rc_map->scan[index].scancode, new_keycode);
		rc_map->scan[index].keycode = new_keycode;
		__set_bit(new_keycode, dev->input_dev->keybit);
	}

	if (old_keycode != KEY_RESERVED) {
		/* A previous mapping was updated... */
		__clear_bit(old_keycode, dev->input_dev->keybit);
		/* ... but another scancode might use the same keycode */
		for (i = 0; i < rc_map->len; i++) {
			if (rc_map->scan[i].keycode == old_keycode) {
				__set_bit(old_keycode, dev->input_dev->keybit);
				break;
			}
		}

		/* Possibly shrink the keytable, failure is not a problem */
		ir_resize_table(rc_map, GFP_ATOMIC);
	}

	return old_keycode;
}

/**
 * ir_establish_scancode() - set a keycode in the scancode->keycode table
 * @dev:	the struct rc_dev device descriptor
 * @rc_map:	scancode table to be searched
 * @scancode:	the desired scancode
 * @resize:	controls whether we allowed to resize the table to
 *		accommodate not yet present scancodes
 * @return:	index of the mapping containing scancode in question
 *		or -1U in case of failure.
 *
 * This routine is used to locate given scancode in rc_map.
 * If scancode is not yet present the routine will allocate a new slot
 * for it.
 */
static unsigned int ir_establish_scancode(struct rc_dev *dev,
					  struct rc_map *rc_map,
					  unsigned int scancode,
					  bool resize)
{
	unsigned int i;

	/*
	 * Unfortunately, some hardware-based IR decoders don't provide
	 * all bits for the complete IR code. In general, they provide only
	 * the command part of the IR code. Yet, as it is possible to replace
	 * the provided IR with another one, it is needed to allow loading
	 * IR tables from other remotes. So, we support specifying a mask to
	 * indicate the valid bits of the scancodes.
	 */
	if (dev->scancode_mask)
		scancode &= dev->scancode_mask;

	/* First check if we already have a mapping for this ir command */
	for (i = 0; i < rc_map->len; i++) {
		if (rc_map->scan[i].scancode == scancode)
			return i;

		/* Keytable is sorted from lowest to highest scancode */
		if (rc_map->scan[i].scancode >= scancode)
			break;
	}

	/* No previous mapping found, we might need to grow the table */
	if (rc_map->size == rc_map->len) {
		if (!resize || ir_resize_table(rc_map, GFP_ATOMIC))
			return -1U;
	}

	/* i is the proper index to insert our new keycode */
	if (i < rc_map->len)
		memmove(&rc_map->scan[i + 1], &rc_map->scan[i],
			(rc_map->len - i) * sizeof(struct rc_map_table));
	rc_map->scan[i].scancode = scancode;
	rc_map->scan[i].keycode = KEY_RESERVED;
	rc_map->len++;

	return i;
}

/**
 * ir_setkeycode() - set a keycode in the scancode->keycode table
 * @idev:	the struct input_dev device descriptor
 * @scancode:	the desired scancode
 * @keycode:	result
 * @return:	-EINVAL if the keycode could not be inserted, otherwise zero.
 *
 * This routine is used to handle evdev EVIOCSKEY ioctl.
 */
static int ir_setkeycode(struct input_dev *idev,
			 const struct input_keymap_entry *ke,
			 unsigned int *old_keycode)
{
	struct rc_dev *rdev = input_get_drvdata(idev);
	struct rc_map *rc_map = &rdev->rc_map;
	unsigned int index;
	unsigned int scancode;
	int retval = 0;
	unsigned long flags;

	spin_lock_irqsave(&rc_map->lock, flags);

	if (ke->flags & INPUT_KEYMAP_BY_INDEX) {
		index = ke->index;
		if (index >= rc_map->len) {
			retval = -EINVAL;
			goto out;
		}
	} else {
		retval = input_scancode_to_scalar(ke, &scancode);
		if (retval)
			goto out;

		index = ir_establish_scancode(rdev, rc_map, scancode, true);
		if (index >= rc_map->len) {
			retval = -ENOMEM;
			goto out;
		}
	}

	*old_keycode = ir_update_mapping(rdev, rc_map, index, ke->keycode);

out:
	spin_unlock_irqrestore(&rc_map->lock, flags);
	return retval;
}

/**
 * ir_setkeytable() - sets several entries in the scancode->keycode table
 * @dev:	the struct rc_dev device descriptor
 * @to:		the struct rc_map to copy entries to
 * @from:	the struct rc_map to copy entries from
 * @return:	-ENOMEM if all keycodes could not be inserted, otherwise zero.
 *
 * This routine is used to handle table initialization.
 */
static int ir_setkeytable(struct rc_dev *dev,
			  const struct rc_map *from)
{
	struct rc_map *rc_map = &dev->rc_map;
	unsigned int i, index;
	int rc;

	rc = ir_create_table(rc_map, from->name,
			     from->rc_type, from->size);
	if (rc)
		return rc;

	IR_dprintk(1, "Allocated space for %u keycode entries (%u bytes)\n",
		   rc_map->size, rc_map->alloc);

	for (i = 0; i < from->size; i++) {
		index = ir_establish_scancode(dev, rc_map,
					      from->scan[i].scancode, false);
		if (index >= rc_map->len) {
			rc = -ENOMEM;
			break;
		}

		ir_update_mapping(dev, rc_map, index,
				  from->scan[i].keycode);
	}

	if (rc)
		ir_free_table(rc_map);

	return rc;
}

/**
 * ir_lookup_by_scancode() - locate mapping by scancode
 * @rc_map:	the struct rc_map to search
 * @scancode:	scancode to look for in the table
 * @return:	index in the table, -1U if not found
 *
 * This routine performs binary search in RC keykeymap table for
 * given scancode.
 */
static unsigned int ir_lookup_by_scancode(const struct rc_map *rc_map,
					  unsigned int scancode)
{
	int start = 0;
	int end = rc_map->len - 1;
	int mid;

	while (start <= end) {
		mid = (start + end) / 2;
		if (rc_map->scan[mid].scancode < scancode)
			start = mid + 1;
		else if (rc_map->scan[mid].scancode > scancode)
			end = mid - 1;
		else
			return mid;
	}

	return -1U;
}

/**
 * ir_getkeycode() - get a keycode from the scancode->keycode table
 * @idev:	the struct input_dev device descriptor
 * @scancode:	the desired scancode
 * @keycode:	used to return the keycode, if found, or KEY_RESERVED
 * @return:	always returns zero.
 *
 * This routine is used to handle evdev EVIOCGKEY ioctl.
 */
static int ir_getkeycode(struct input_dev *idev,
			 struct input_keymap_entry *ke)
{
	struct rc_dev *rdev = input_get_drvdata(idev);
	struct rc_map *rc_map = &rdev->rc_map;
	struct rc_map_table *entry;
	unsigned long flags;
	unsigned int index;
	unsigned int scancode;
	int retval;

	spin_lock_irqsave(&rc_map->lock, flags);

	if (ke->flags & INPUT_KEYMAP_BY_INDEX) {
		index = ke->index;
	} else {
		retval = input_scancode_to_scalar(ke, &scancode);
		if (retval)
			goto out;

		index = ir_lookup_by_scancode(rc_map, scancode);
	}

	if (index < rc_map->len) {
		entry = &rc_map->scan[index];

		ke->index = index;
		ke->keycode = entry->keycode;
		ke->len = sizeof(entry->scancode);
		memcpy(ke->scancode, &entry->scancode, sizeof(entry->scancode));

	} else if (!(ke->flags & INPUT_KEYMAP_BY_INDEX)) {
		/*
		 * We do not really know the valid range of scancodes
		 * so let's respond with KEY_RESERVED to anything we
		 * do not have mapping for [yet].
		 */
		ke->index = index;
		ke->keycode = KEY_RESERVED;
	} else {
		retval = -EINVAL;
		goto out;
	}

	retval = 0;

out:
	spin_unlock_irqrestore(&rc_map->lock, flags);
	return retval;
}

/**
 * rc_g_keycode_from_table() - gets the keycode that corresponds to a scancode
 * @dev:	the struct rc_dev descriptor of the device
 * @scancode:	the scancode to look for
 * @return:	the corresponding keycode, or KEY_RESERVED
 *
 * This routine is used by drivers which need to convert a scancode to a
 * keycode. Normally it should not be used since drivers should have no
 * interest in keycodes.
 */
u32 rc_g_keycode_from_table(struct rc_dev *dev, u32 scancode)
{
	struct rc_map *rc_map = &dev->rc_map;
	unsigned int keycode;
	unsigned int index;
	unsigned long flags;

	spin_lock_irqsave(&rc_map->lock, flags);

	index = ir_lookup_by_scancode(rc_map, scancode);
	keycode = index < rc_map->len ?
			rc_map->scan[index].keycode : KEY_RESERVED;

	spin_unlock_irqrestore(&rc_map->lock, flags);

	if (keycode != KEY_RESERVED)
		IR_dprintk(1, "%s: scancode 0x%04x keycode 0x%02x\n",
			   dev->input_name, scancode, keycode);

	return keycode;
}
EXPORT_SYMBOL_GPL(rc_g_keycode_from_table);

/**
 * ir_do_keyup() - internal function to signal the release of a keypress
 * @dev:	the struct rc_dev descriptor of the device
 * @sync:	whether or not to call input_sync
 *
 * This function is used internally to release a keypress, it must be
 * called with keylock held.
 */
static void ir_do_keyup(struct rc_dev *dev, bool sync)
{
	if (!dev->keypressed)
		return;

	IR_dprintk(1, "keyup key 0x%04x\n", dev->last_keycode);
	input_report_key(dev->input_dev, dev->last_keycode, 0);
	led_trigger_event(led_feedback, LED_OFF);
	if (sync)
		input_sync(dev->input_dev);
	dev->keypressed = false;
}

/**
 * rc_keyup() - signals the release of a keypress
 * @dev:	the struct rc_dev descriptor of the device
 *
 * This routine is used to signal that a key has been released on the
 * remote control.
 */
void rc_keyup(struct rc_dev *dev)
{
	unsigned long flags;

	spin_lock_irqsave(&dev->keylock, flags);
	ir_do_keyup(dev, true);
	spin_unlock_irqrestore(&dev->keylock, flags);
}
EXPORT_SYMBOL_GPL(rc_keyup);

/**
 * ir_timer_keyup() - generates a keyup event after a timeout
 * @cookie:	a pointer to the struct rc_dev for the device
 *
 * This routine will generate a keyup event some time after a keydown event
 * is generated when no further activity has been detected.
 */
static void ir_timer_keyup(unsigned long cookie)
{
	struct rc_dev *dev = (struct rc_dev *)cookie;
	unsigned long flags;

	/*
	 * ir->keyup_jiffies is used to prevent a race condition if a
	 * hardware interrupt occurs at this point and the keyup timer
	 * event is moved further into the future as a result.
	 *
	 * The timer will then be reactivated and this function called
	 * again in the future. We need to exit gracefully in that case
	 * to allow the input subsystem to do its auto-repeat magic or
	 * a keyup event might follow immediately after the keydown.
	 */
	spin_lock_irqsave(&dev->keylock, flags);
	if (time_is_before_eq_jiffies(dev->keyup_jiffies))
		ir_do_keyup(dev, true);
	spin_unlock_irqrestore(&dev->keylock, flags);
}

/**
 * rc_repeat() - signals that a key is still pressed
 * @dev:	the struct rc_dev descriptor of the device
 *
 * This routine is used by IR decoders when a repeat message which does
 * not include the necessary bits to reproduce the scancode has been
 * received.
 */
void rc_repeat(struct rc_dev *dev)
{
	unsigned long flags;

	spin_lock_irqsave(&dev->keylock, flags);

	input_event(dev->input_dev, EV_MSC, MSC_SCAN, dev->last_scancode);
	input_sync(dev->input_dev);

	if (!dev->keypressed)
		goto out;

	dev->keyup_jiffies = jiffies + msecs_to_jiffies(IR_KEYPRESS_TIMEOUT);
	mod_timer(&dev->timer_keyup, dev->keyup_jiffies);

out:
	spin_unlock_irqrestore(&dev->keylock, flags);
}
EXPORT_SYMBOL_GPL(rc_repeat);

/**
 * ir_do_keydown() - internal function to process a keypress
 * @dev:	the struct rc_dev descriptor of the device
 * @protocol:	the protocol of the keypress
 * @scancode:   the scancode of the keypress
 * @keycode:    the keycode of the keypress
 * @toggle:     the toggle value of the keypress
 *
 * This function is used internally to register a keypress, it must be
 * called with keylock held.
 */
static void ir_do_keydown(struct rc_dev *dev, enum rc_type protocol,
			  u32 scancode, u32 keycode, u8 toggle)
{
	bool new_event = (!dev->keypressed		 ||
			  dev->last_protocol != protocol ||
			  dev->last_scancode != scancode ||
			  dev->last_toggle   != toggle);

	if (new_event && dev->keypressed)
		ir_do_keyup(dev, false);

	input_event(dev->input_dev, EV_MSC, MSC_SCAN, scancode);

	if (new_event && keycode != KEY_RESERVED) {
		/* Register a keypress */
		dev->keypressed = true;
		dev->last_protocol = protocol;
		dev->last_scancode = scancode;
		dev->last_toggle = toggle;
		dev->last_keycode = keycode;

		IR_dprintk(1, "%s: key down event, key 0x%04x, protocol 0x%04x, scancode 0x%08x\n",
			   dev->input_name, keycode, protocol, scancode);
		input_report_key(dev->input_dev, keycode, 1);

		led_trigger_event(led_feedback, LED_FULL);
	}

	input_sync(dev->input_dev);
}

/**
 * rc_keydown() - generates input event for a key press
 * @dev:	the struct rc_dev descriptor of the device
 * @protocol:	the protocol for the keypress
 * @scancode:	the scancode for the keypress
 * @toggle:     the toggle value (protocol dependent, if the protocol doesn't
 *              support toggle values, this should be set to zero)
 *
 * This routine is used to signal that a key has been pressed on the
 * remote control.
 */
void rc_keydown(struct rc_dev *dev, enum rc_type protocol, u32 scancode, u8 toggle)
{
	unsigned long flags;
	u32 keycode = rc_g_keycode_from_table(dev, scancode);

	spin_lock_irqsave(&dev->keylock, flags);
	ir_do_keydown(dev, protocol, scancode, keycode, toggle);

	if (dev->keypressed) {
		dev->keyup_jiffies = jiffies + msecs_to_jiffies(IR_KEYPRESS_TIMEOUT);
		mod_timer(&dev->timer_keyup, dev->keyup_jiffies);
	}
	spin_unlock_irqrestore(&dev->keylock, flags);
}
EXPORT_SYMBOL_GPL(rc_keydown);

/**
 * rc_keydown_notimeout() - generates input event for a key press without
 *                          an automatic keyup event at a later time
 * @dev:	the struct rc_dev descriptor of the device
 * @protocol:	the protocol for the keypress
 * @scancode:	the scancode for the keypress
 * @toggle:     the toggle value (protocol dependent, if the protocol doesn't
 *              support toggle values, this should be set to zero)
 *
 * This routine is used to signal that a key has been pressed on the
 * remote control. The driver must manually call rc_keyup() at a later stage.
 */
void rc_keydown_notimeout(struct rc_dev *dev, enum rc_type protocol,
			  u32 scancode, u8 toggle)
{
	unsigned long flags;
	u32 keycode = rc_g_keycode_from_table(dev, scancode);

	spin_lock_irqsave(&dev->keylock, flags);
	ir_do_keydown(dev, protocol, scancode, keycode, toggle);
	spin_unlock_irqrestore(&dev->keylock, flags);
}
EXPORT_SYMBOL_GPL(rc_keydown_notimeout);

/**
 * rc_validate_filter() - checks that the scancode and mask are valid and
 *			  provides sensible defaults
 * @dev:	the struct rc_dev descriptor of the device
 * @filter:	the scancode and mask
 * @return:	0 or -EINVAL if the filter is not valid
 */
static int rc_validate_filter(struct rc_dev *dev,
			      struct rc_scancode_filter *filter)
{
	static u32 masks[] = {
		[RC_TYPE_RC5] = 0x1f7f,
		[RC_TYPE_RC5X_20] = 0x1f7f3f,
		[RC_TYPE_RC5_SZ] = 0x2fff,
		[RC_TYPE_SONY12] = 0x1f007f,
		[RC_TYPE_SONY15] = 0xff007f,
		[RC_TYPE_SONY20] = 0x1fff7f,
		[RC_TYPE_JVC] = 0xffff,
		[RC_TYPE_NEC] = 0xffff,
		[RC_TYPE_NECX] = 0xffffff,
		[RC_TYPE_NEC32] = 0xffffffff,
		[RC_TYPE_SANYO] = 0x1fffff,
		[RC_TYPE_RC6_0] = 0xffff,
		[RC_TYPE_RC6_6A_20] = 0xfffff,
		[RC_TYPE_RC6_6A_24] = 0xffffff,
		[RC_TYPE_RC6_6A_32] = 0xffffffff,
		[RC_TYPE_RC6_MCE] = 0xffff7fff,
		[RC_TYPE_SHARP] = 0x1fff,
	};
	u32 s = filter->data;
	enum rc_type protocol = dev->wakeup_protocol;

	switch (protocol) {
	case RC_TYPE_NECX:
		if ((((s >> 16) ^ ~(s >> 8)) & 0xff) == 0)
			return -EINVAL;
		break;
	case RC_TYPE_NEC32:
		if ((((s >> 24) ^ ~(s >> 16)) & 0xff) == 0)
			return -EINVAL;
		break;
	case RC_TYPE_RC6_MCE:
		if ((s & 0xffff0000) != 0x800f0000)
			return -EINVAL;
		break;
	case RC_TYPE_RC6_6A_32:
		if ((s & 0xffff0000) == 0x800f0000)
			return -EINVAL;
		break;
	default:
		break;
	}

	filter->data &= masks[protocol];
	filter->mask &= masks[protocol];

	/*
	 * If we have to raw encode the IR for wakeup, we cannot have a mask
	 */
	if (dev->encode_wakeup &&
	    filter->mask != 0 && filter->mask != masks[protocol])
		return -EINVAL;

	return 0;
}

int rc_open(struct rc_dev *rdev)
{
	int rval = 0;

	if (!rdev)
		return -EINVAL;

	mutex_lock(&rdev->lock);

	if (!rdev->users++ && rdev->open != NULL)
		rval = rdev->open(rdev);

	if (rval)
		rdev->users--;

	mutex_unlock(&rdev->lock);

	return rval;
}
EXPORT_SYMBOL_GPL(rc_open);

static int ir_open(struct input_dev *idev)
{
	struct rc_dev *rdev = input_get_drvdata(idev);

	return rc_open(rdev);
}

void rc_close(struct rc_dev *rdev)
{
	if (rdev) {
		mutex_lock(&rdev->lock);

		if (!--rdev->users && rdev->close != NULL)
			rdev->close(rdev);

		mutex_unlock(&rdev->lock);
	}
}
EXPORT_SYMBOL_GPL(rc_close);

static void ir_close(struct input_dev *idev)
{
	struct rc_dev *rdev = input_get_drvdata(idev);
	rc_close(rdev);
}

/* class for /sys/class/rc */
static char *rc_devnode(struct device *dev, umode_t *mode)
{
	return kasprintf(GFP_KERNEL, "rc/%s", dev_name(dev));
}

static struct class rc_class = {
	.name		= "rc",
	.devnode	= rc_devnode,
};

/*
 * These are the protocol textual descriptions that are
 * used by the sysfs protocols file. Note that the order
 * of the entries is relevant.
 */
static const struct {
	u64	type;
	const char	*name;
	const char	*module_name;
} proto_names[] = {
	{ RC_BIT_NONE,		"none",		NULL			},
	{ RC_BIT_OTHER,		"other",	NULL			},
	{ RC_BIT_UNKNOWN,	"unknown",	NULL			},
	{ RC_BIT_RC5 |
	  RC_BIT_RC5X_20,	"rc-5",		"ir-rc5-decoder"	},
	{ RC_BIT_NEC |
	  RC_BIT_NECX |
	  RC_BIT_NEC32,		"nec",		"ir-nec-decoder"	},
	{ RC_BIT_RC6_0 |
	  RC_BIT_RC6_6A_20 |
	  RC_BIT_RC6_6A_24 |
	  RC_BIT_RC6_6A_32 |
	  RC_BIT_RC6_MCE,	"rc-6",		"ir-rc6-decoder"	},
	{ RC_BIT_JVC,		"jvc",		"ir-jvc-decoder"	},
	{ RC_BIT_SONY12 |
	  RC_BIT_SONY15 |
	  RC_BIT_SONY20,	"sony",		"ir-sony-decoder"	},
	{ RC_BIT_RC5_SZ,	"rc-5-sz",	"ir-rc5-decoder"	},
	{ RC_BIT_SANYO,		"sanyo",	"ir-sanyo-decoder"	},
	{ RC_BIT_SHARP,		"sharp",	"ir-sharp-decoder"	},
	{ RC_BIT_MCE_KBD,	"mce_kbd",	"ir-mce_kbd-decoder"	},
	{ RC_BIT_XMP,		"xmp",		"ir-xmp-decoder"	},
	{ RC_BIT_CEC,		"cec",		NULL			},
};

/**
 * struct rc_filter_attribute - Device attribute relating to a filter type.
 * @attr:	Device attribute.
 * @type:	Filter type.
 * @mask:	false for filter value, true for filter mask.
 */
struct rc_filter_attribute {
	struct device_attribute		attr;
	enum rc_filter_type		type;
	bool				mask;
};
#define to_rc_filter_attr(a) container_of(a, struct rc_filter_attribute, attr)

#define RC_FILTER_ATTR(_name, _mode, _show, _store, _type, _mask)	\
	struct rc_filter_attribute dev_attr_##_name = {			\
		.attr = __ATTR(_name, _mode, _show, _store),		\
		.type = (_type),					\
		.mask = (_mask),					\
	}

static bool lirc_is_present(void)
{
#if defined(CONFIG_LIRC_MODULE)
	struct module *lirc;

	mutex_lock(&module_mutex);
	lirc = find_module("lirc_dev");
	mutex_unlock(&module_mutex);

	return lirc ? true : false;
#elif defined(CONFIG_LIRC)
	return true;
#else
	return false;
#endif
}

/**
 * show_protocols() - shows the current IR protocol(s)
 * @device:	the device descriptor
 * @mattr:	the device attribute struct
 * @buf:	a pointer to the output buffer
 *
 * This routine is a callback routine for input read the IR protocol type(s).
 * it is trigged by reading /sys/class/rc/rc?/protocols.
 * It returns the protocol names of supported protocols.
 * Enabled protocols are printed in brackets.
 *
 * dev->lock is taken to guard against races between device
 * registration, store_protocols and show_protocols.
 */
static ssize_t show_protocols(struct device *device,
			      struct device_attribute *mattr, char *buf)
{
	struct rc_dev *dev = to_rc_dev(device);
	u64 allowed, enabled;
	char *tmp = buf;
	int i;

	/* Device is being removed */
	if (!dev)
		return -EINVAL;

	if (!atomic_read(&dev->initialized))
		return -ERESTARTSYS;

	mutex_lock(&dev->lock);

	enabled = dev->enabled_protocols;
	allowed = dev->allowed_protocols;
	if (dev->raw && !allowed)
		allowed = ir_raw_get_allowed_protocols();

	mutex_unlock(&dev->lock);

	IR_dprintk(1, "%s: allowed - 0x%llx, enabled - 0x%llx\n",
		   __func__, (long long)allowed, (long long)enabled);

	for (i = 0; i < ARRAY_SIZE(proto_names); i++) {
		if (allowed & enabled & proto_names[i].type)
			tmp += sprintf(tmp, "[%s] ", proto_names[i].name);
		else if (allowed & proto_names[i].type)
			tmp += sprintf(tmp, "%s ", proto_names[i].name);

		if (allowed & proto_names[i].type)
			allowed &= ~proto_names[i].type;
	}

	if (dev->driver_type == RC_DRIVER_IR_RAW && lirc_is_present())
		tmp += sprintf(tmp, "[lirc] ");

	if (tmp != buf)
		tmp--;
	*tmp = '\n';

	return tmp + 1 - buf;
}

/**
 * parse_protocol_change() - parses a protocol change request
 * @protocols:	pointer to the bitmask of current protocols
 * @buf:	pointer to the buffer with a list of changes
 *
 * Writing "+proto" will add a protocol to the protocol mask.
 * Writing "-proto" will remove a protocol from protocol mask.
 * Writing "proto" will enable only "proto".
 * Writing "none" will disable all protocols.
 * Returns the number of changes performed or a negative error code.
 */
static int parse_protocol_change(u64 *protocols, const char *buf)
{
	const char *tmp;
	unsigned count = 0;
	bool enable, disable;
	u64 mask;
	int i;

	while ((tmp = strsep((char **)&buf, " \n")) != NULL) {
		if (!*tmp)
			break;

		if (*tmp == '+') {
			enable = true;
			disable = false;
			tmp++;
		} else if (*tmp == '-') {
			enable = false;
			disable = true;
			tmp++;
		} else {
			enable = false;
			disable = false;
		}

		for (i = 0; i < ARRAY_SIZE(proto_names); i++) {
			if (!strcasecmp(tmp, proto_names[i].name)) {
				mask = proto_names[i].type;
				break;
			}
		}

		if (i == ARRAY_SIZE(proto_names)) {
			if (!strcasecmp(tmp, "lirc"))
				mask = 0;
			else {
				IR_dprintk(1, "Unknown protocol: '%s'\n", tmp);
				return -EINVAL;
			}
		}

		count++;

		if (enable)
			*protocols |= mask;
		else if (disable)
			*protocols &= ~mask;
		else
			*protocols = mask;
	}

	if (!count) {
		IR_dprintk(1, "Protocol not specified\n");
		return -EINVAL;
	}

	return count;
}

static void ir_raw_load_modules(u64 *protocols)
{
	u64 available;
	int i, ret;

	for (i = 0; i < ARRAY_SIZE(proto_names); i++) {
		if (proto_names[i].type == RC_BIT_NONE ||
		    proto_names[i].type & (RC_BIT_OTHER | RC_BIT_UNKNOWN))
			continue;

		available = ir_raw_get_allowed_protocols();
		if (!(*protocols & proto_names[i].type & ~available))
			continue;

		if (!proto_names[i].module_name) {
			pr_err("Can't enable IR protocol %s\n",
			       proto_names[i].name);
			*protocols &= ~proto_names[i].type;
			continue;
		}

		ret = request_module("%s", proto_names[i].module_name);
		if (ret < 0) {
			pr_err("Couldn't load IR protocol module %s\n",
			       proto_names[i].module_name);
			*protocols &= ~proto_names[i].type;
			continue;
		}
		msleep(20);
		available = ir_raw_get_allowed_protocols();
		if (!(*protocols & proto_names[i].type & ~available))
			continue;

		pr_err("Loaded IR protocol module %s, but protocol %s still not available\n",
		       proto_names[i].module_name,
		       proto_names[i].name);
		*protocols &= ~proto_names[i].type;
	}
}

/**
 * store_protocols() - changes the current/wakeup IR protocol(s)
 * @device:	the device descriptor
 * @mattr:	the device attribute struct
 * @buf:	a pointer to the input buffer
 * @len:	length of the input buffer
 *
 * This routine is for changing the IR protocol type.
 * It is trigged by writing to /sys/class/rc/rc?/[wakeup_]protocols.
 * See parse_protocol_change() for the valid commands.
 * Returns @len on success or a negative error code.
 *
 * dev->lock is taken to guard against races between device
 * registration, store_protocols and show_protocols.
 */
static ssize_t store_protocols(struct device *device,
			       struct device_attribute *mattr,
			       const char *buf, size_t len)
{
	struct rc_dev *dev = to_rc_dev(device);
	u64 *current_protocols;
	struct rc_scancode_filter *filter;
	u64 old_protocols, new_protocols;
	ssize_t rc;

	/* Device is being removed */
	if (!dev)
		return -EINVAL;

	if (!atomic_read(&dev->initialized))
		return -ERESTARTSYS;

	IR_dprintk(1, "Normal protocol change requested\n");
	current_protocols = &dev->enabled_protocols;
	filter = &dev->scancode_filter;

	if (!dev->change_protocol) {
		IR_dprintk(1, "Protocol switching not supported\n");
		return -EINVAL;
	}

	mutex_lock(&dev->lock);

	old_protocols = *current_protocols;
	new_protocols = old_protocols;
	rc = parse_protocol_change(&new_protocols, buf);
	if (rc < 0)
		goto out;

	rc = dev->change_protocol(dev, &new_protocols);
	if (rc < 0) {
		IR_dprintk(1, "Error setting protocols to 0x%llx\n",
			   (long long)new_protocols);
		goto out;
	}

	if (dev->driver_type == RC_DRIVER_IR_RAW)
		ir_raw_load_modules(&new_protocols);

	if (new_protocols != old_protocols) {
		*current_protocols = new_protocols;
		IR_dprintk(1, "Protocols changed to 0x%llx\n",
			   (long long)new_protocols);
	}

	/*
	 * If a protocol change was attempted the filter may need updating, even
	 * if the actual protocol mask hasn't changed (since the driver may have
	 * cleared the filter).
	 * Try setting the same filter with the new protocol (if any).
	 * Fall back to clearing the filter.
	 */
	if (dev->s_filter && filter->mask) {
		if (new_protocols)
			rc = dev->s_filter(dev, filter);
		else
			rc = -1;

		if (rc < 0) {
			filter->data = 0;
			filter->mask = 0;
			dev->s_filter(dev, filter);
		}
	}

	rc = len;

out:
	mutex_unlock(&dev->lock);
	return rc;
}

/**
 * show_filter() - shows the current scancode filter value or mask
 * @device:	the device descriptor
 * @attr:	the device attribute struct
 * @buf:	a pointer to the output buffer
 *
 * This routine is a callback routine to read a scancode filter value or mask.
 * It is trigged by reading /sys/class/rc/rc?/[wakeup_]filter[_mask].
 * It prints the current scancode filter value or mask of the appropriate filter
 * type in hexadecimal into @buf and returns the size of the buffer.
 *
 * Bits of the filter value corresponding to set bits in the filter mask are
 * compared against input scancodes and non-matching scancodes are discarded.
 *
 * dev->lock is taken to guard against races between device registration,
 * store_filter and show_filter.
 */
static ssize_t show_filter(struct device *device,
			   struct device_attribute *attr,
			   char *buf)
{
	struct rc_dev *dev = to_rc_dev(device);
	struct rc_filter_attribute *fattr = to_rc_filter_attr(attr);
	struct rc_scancode_filter *filter;
	u32 val;

	/* Device is being removed */
	if (!dev)
		return -EINVAL;

	if (!atomic_read(&dev->initialized))
		return -ERESTARTSYS;

	mutex_lock(&dev->lock);

	if (fattr->type == RC_FILTER_NORMAL)
		filter = &dev->scancode_filter;
	else
		filter = &dev->scancode_wakeup_filter;

	if (fattr->mask)
		val = filter->mask;
	else
		val = filter->data;
	mutex_unlock(&dev->lock);

	return sprintf(buf, "%#x\n", val);
}

/**
 * store_filter() - changes the scancode filter value
 * @device:	the device descriptor
 * @attr:	the device attribute struct
 * @buf:	a pointer to the input buffer
 * @len:	length of the input buffer
 *
 * This routine is for changing a scancode filter value or mask.
 * It is trigged by writing to /sys/class/rc/rc?/[wakeup_]filter[_mask].
 * Returns -EINVAL if an invalid filter value for the current protocol was
 * specified or if scancode filtering is not supported by the driver, otherwise
 * returns @len.
 *
 * Bits of the filter value corresponding to set bits in the filter mask are
 * compared against input scancodes and non-matching scancodes are discarded.
 *
 * dev->lock is taken to guard against races between device registration,
 * store_filter and show_filter.
 */
static ssize_t store_filter(struct device *device,
			    struct device_attribute *attr,
			    const char *buf, size_t len)
{
	struct rc_dev *dev = to_rc_dev(device);
	struct rc_filter_attribute *fattr = to_rc_filter_attr(attr);
	struct rc_scancode_filter new_filter, *filter;
	int ret;
	unsigned long val;
	int (*set_filter)(struct rc_dev *dev, struct rc_scancode_filter *filter);

	/* Device is being removed */
	if (!dev)
		return -EINVAL;

	if (!atomic_read(&dev->initialized))
		return -ERESTARTSYS;

	ret = kstrtoul(buf, 0, &val);
	if (ret < 0)
		return ret;

	if (fattr->type == RC_FILTER_NORMAL) {
		set_filter = dev->s_filter;
		filter = &dev->scancode_filter;
	} else {
		set_filter = dev->s_wakeup_filter;
		filter = &dev->scancode_wakeup_filter;
	}

	if (!set_filter)
		return -EINVAL;

	mutex_lock(&dev->lock);

	new_filter = *filter;
	if (fattr->mask)
		new_filter.mask = val;
	else
		new_filter.data = val;

	if (fattr->type == RC_FILTER_WAKEUP) {
		/*
		 * Refuse to set a filter unless a protocol is enabled
		 * and the filter is valid for that protocol
		 */
		if (dev->wakeup_protocol != RC_TYPE_UNKNOWN)
			ret = rc_validate_filter(dev, &new_filter);
		else
			ret = -EINVAL;

		if (ret != 0)
			goto unlock;
	}

	if (fattr->type == RC_FILTER_NORMAL && !dev->enabled_protocols &&
	    val) {
		/* refuse to set a filter unless a protocol is enabled */
		ret = -EINVAL;
		goto unlock;
	}

	ret = set_filter(dev, &new_filter);
	if (ret < 0)
		goto unlock;

	*filter = new_filter;

unlock:
	mutex_unlock(&dev->lock);
	return (ret < 0) ? ret : len;
}

/*
 * This is the list of all variants of all protocols, which is used by
 * the wakeup_protocols sysfs entry. In the protocols sysfs entry some
 * some protocols are grouped together (e.g. nec = nec + necx + nec32).
 *
 * For wakeup we need to know the exact protocol variant so the hardware
 * can be programmed exactly what to expect.
 */
static const char * const proto_variant_names[] = {
	[RC_TYPE_UNKNOWN] = "unknown",
	[RC_TYPE_OTHER] = "other",
	[RC_TYPE_RC5] = "rc-5",
	[RC_TYPE_RC5X_20] = "rc-5x-20",
	[RC_TYPE_RC5_SZ] = "rc-5-sz",
	[RC_TYPE_JVC] = "jvc",
	[RC_TYPE_SONY12] = "sony-12",
	[RC_TYPE_SONY15] = "sony-15",
	[RC_TYPE_SONY20] = "sony-20",
	[RC_TYPE_NEC] = "nec",
	[RC_TYPE_NECX] = "nec-x",
	[RC_TYPE_NEC32] = "nec-32",
	[RC_TYPE_SANYO] = "sanyo",
	[RC_TYPE_MCE_KBD] = "mce_kbd",
	[RC_TYPE_RC6_0] = "rc-6-0",
	[RC_TYPE_RC6_6A_20] = "rc-6-6a-20",
	[RC_TYPE_RC6_6A_24] = "rc-6-6a-24",
	[RC_TYPE_RC6_6A_32] = "rc-6-6a-32",
	[RC_TYPE_RC6_MCE] = "rc-6-mce",
	[RC_TYPE_SHARP] = "sharp",
	[RC_TYPE_XMP] = "xmp",
	[RC_TYPE_CEC] = "cec",
};

/**
 * show_wakeup_protocols() - shows the wakeup IR protocol
 * @device:	the device descriptor
 * @mattr:	the device attribute struct
 * @buf:	a pointer to the output buffer
 *
 * This routine is a callback routine for input read the IR protocol type(s).
 * it is trigged by reading /sys/class/rc/rc?/wakeup_protocols.
 * It returns the protocol names of supported protocols.
 * The enabled protocols are printed in brackets.
 *
 * dev->lock is taken to guard against races between device
 * registration, store_protocols and show_protocols.
 */
static ssize_t show_wakeup_protocols(struct device *device,
				     struct device_attribute *mattr,
				     char *buf)
{
	struct rc_dev *dev = to_rc_dev(device);
	u64 allowed;
	enum rc_type enabled;
	char *tmp = buf;
	int i;

	/* Device is being removed */
	if (!dev)
		return -EINVAL;

	if (!atomic_read(&dev->initialized))
		return -ERESTARTSYS;

	mutex_lock(&dev->lock);

	allowed = dev->allowed_wakeup_protocols;
	enabled = dev->wakeup_protocol;

	mutex_unlock(&dev->lock);

	IR_dprintk(1, "%s: allowed - 0x%llx, enabled - %d\n",
		   __func__, (long long)allowed, enabled);

	for (i = 0; i < ARRAY_SIZE(proto_variant_names); i++) {
		if (allowed & (1ULL << i)) {
			if (i == enabled)
				tmp += sprintf(tmp, "[%s] ",
						proto_variant_names[i]);
			else
				tmp += sprintf(tmp, "%s ",
						proto_variant_names[i]);
		}
	}

	if (tmp != buf)
		tmp--;
	*tmp = '\n';

	return tmp + 1 - buf;
}

/**
 * store_wakeup_protocols() - changes the wakeup IR protocol(s)
 * @device:	the device descriptor
 * @mattr:	the device attribute struct
 * @buf:	a pointer to the input buffer
 * @len:	length of the input buffer
 *
 * This routine is for changing the IR protocol type.
 * It is trigged by writing to /sys/class/rc/rc?/wakeup_protocols.
 * Returns @len on success or a negative error code.
 *
 * dev->lock is taken to guard against races between device
 * registration, store_protocols and show_protocols.
 */
static ssize_t store_wakeup_protocols(struct device *device,
				      struct device_attribute *mattr,
				      const char *buf, size_t len)
{
	struct rc_dev *dev = to_rc_dev(device);
	enum rc_type protocol;
	ssize_t rc;
	u64 allowed;
	int i;

	/* Device is being removed */
	if (!dev)
		return -EINVAL;

	if (!atomic_read(&dev->initialized))
		return -ERESTARTSYS;

	mutex_lock(&dev->lock);

	allowed = dev->allowed_wakeup_protocols;

	if (sysfs_streq(buf, "none")) {
		protocol = RC_TYPE_UNKNOWN;
	} else {
		for (i = 0; i < ARRAY_SIZE(proto_variant_names); i++) {
			if ((allowed & (1ULL << i)) &&
			    sysfs_streq(buf, proto_variant_names[i])) {
				protocol = i;
				break;
			}
		}

		if (i == ARRAY_SIZE(proto_variant_names)) {
			rc = -EINVAL;
			goto out;
		}

		if (dev->encode_wakeup) {
			u64 mask = 1ULL << protocol;

			ir_raw_load_modules(&mask);
			if (!mask) {
				rc = -EINVAL;
				goto out;
			}
		}
	}

	if (dev->wakeup_protocol != protocol) {
		dev->wakeup_protocol = protocol;
		IR_dprintk(1, "Wakeup protocol changed to %d\n", protocol);

		if (protocol == RC_TYPE_RC6_MCE)
			dev->scancode_wakeup_filter.data = 0x800f0000;
		else
			dev->scancode_wakeup_filter.data = 0;
		dev->scancode_wakeup_filter.mask = 0;

		rc = dev->s_wakeup_filter(dev, &dev->scancode_wakeup_filter);
		if (rc == 0)
			rc = len;
	} else {
		rc = len;
	}

out:
	mutex_unlock(&dev->lock);
	return rc;
}

static void rc_dev_release(struct device *device)
{
	struct rc_dev *dev = to_rc_dev(device);

	kfree(dev);
}

#define ADD_HOTPLUG_VAR(fmt, val...)					\
	do {								\
		int err = add_uevent_var(env, fmt, val);		\
		if (err)						\
			return err;					\
	} while (0)

static int rc_dev_uevent(struct device *device, struct kobj_uevent_env *env)
{
	struct rc_dev *dev = to_rc_dev(device);

	if (dev->rc_map.name)
		ADD_HOTPLUG_VAR("NAME=%s", dev->rc_map.name);
	if (dev->driver_name)
		ADD_HOTPLUG_VAR("DRV_NAME=%s", dev->driver_name);

	return 0;
}

/*
 * Static device attribute struct with the sysfs attributes for IR's
 */
static DEVICE_ATTR(protocols, 0644, show_protocols, store_protocols);
static DEVICE_ATTR(wakeup_protocols, 0644, show_wakeup_protocols,
		   store_wakeup_protocols);
static RC_FILTER_ATTR(filter, S_IRUGO|S_IWUSR,
		      show_filter, store_filter, RC_FILTER_NORMAL, false);
static RC_FILTER_ATTR(filter_mask, S_IRUGO|S_IWUSR,
		      show_filter, store_filter, RC_FILTER_NORMAL, true);
static RC_FILTER_ATTR(wakeup_filter, S_IRUGO|S_IWUSR,
		      show_filter, store_filter, RC_FILTER_WAKEUP, false);
static RC_FILTER_ATTR(wakeup_filter_mask, S_IRUGO|S_IWUSR,
		      show_filter, store_filter, RC_FILTER_WAKEUP, true);

static struct attribute *rc_dev_protocol_attrs[] = {
	&dev_attr_protocols.attr,
	NULL,
};

static struct attribute_group rc_dev_protocol_attr_grp = {
	.attrs	= rc_dev_protocol_attrs,
};

static struct attribute *rc_dev_filter_attrs[] = {
	&dev_attr_filter.attr.attr,
	&dev_attr_filter_mask.attr.attr,
	NULL,
};

static struct attribute_group rc_dev_filter_attr_grp = {
	.attrs	= rc_dev_filter_attrs,
};

static struct attribute *rc_dev_wakeup_filter_attrs[] = {
	&dev_attr_wakeup_filter.attr.attr,
	&dev_attr_wakeup_filter_mask.attr.attr,
	&dev_attr_wakeup_protocols.attr,
	NULL,
};

static struct attribute_group rc_dev_wakeup_filter_attr_grp = {
	.attrs	= rc_dev_wakeup_filter_attrs,
};

static struct device_type rc_dev_type = {
	.release	= rc_dev_release,
	.uevent		= rc_dev_uevent,
};

struct rc_dev *rc_allocate_device(enum rc_driver_type type)
{
	struct rc_dev *dev;

	dev = kzalloc(sizeof(*dev), GFP_KERNEL);
	if (!dev)
		return NULL;

	if (type != RC_DRIVER_IR_RAW_TX) {
		dev->input_dev = input_allocate_device();
		if (!dev->input_dev) {
			kfree(dev);
			return NULL;
		}

		dev->input_dev->getkeycode = ir_getkeycode;
		dev->input_dev->setkeycode = ir_setkeycode;
		input_set_drvdata(dev->input_dev, dev);

		setup_timer(&dev->timer_keyup, ir_timer_keyup,
			    (unsigned long)dev);

		spin_lock_init(&dev->rc_map.lock);
		spin_lock_init(&dev->keylock);
	}
	mutex_init(&dev->lock);

	dev->dev.type = &rc_dev_type;
	dev->dev.class = &rc_class;
	device_initialize(&dev->dev);

	dev->driver_type = type;

	__module_get(THIS_MODULE);
	return dev;
}
EXPORT_SYMBOL_GPL(rc_allocate_device);

void rc_free_device(struct rc_dev *dev)
{
	if (!dev)
		return;

	input_free_device(dev->input_dev);

	put_device(&dev->dev);

	/* kfree(dev) will be called by the callback function
	   rc_dev_release() */

	module_put(THIS_MODULE);
}
EXPORT_SYMBOL_GPL(rc_free_device);

static void devm_rc_alloc_release(struct device *dev, void *res)
{
	rc_free_device(*(struct rc_dev **)res);
}

struct rc_dev *devm_rc_allocate_device(struct device *dev,
				       enum rc_driver_type type)
{
	struct rc_dev **dr, *rc;

	dr = devres_alloc(devm_rc_alloc_release, sizeof(*dr), GFP_KERNEL);
	if (!dr)
		return NULL;

	rc = rc_allocate_device(type);
	if (!rc) {
		devres_free(dr);
		return NULL;
	}

	rc->dev.parent = dev;
	rc->managed_alloc = true;
	*dr = rc;
	devres_add(dev, dr);

	return rc;
}
EXPORT_SYMBOL_GPL(devm_rc_allocate_device);

static int rc_setup_rx_device(struct rc_dev *dev)
{
	int rc;
	struct rc_map *rc_map;
<<<<<<< HEAD
=======
	u64 rc_type;
>>>>>>> af22a610

	if (!dev->map_name)
		return -EINVAL;

	rc_map = rc_map_get(dev->map_name);
	if (!rc_map)
		rc_map = rc_map_get(RC_MAP_EMPTY);
	if (!rc_map || !rc_map->scan || rc_map->size == 0)
		return -EINVAL;

	rc = ir_setkeytable(dev, rc_map);
	if (rc)
		return rc;

<<<<<<< HEAD
	if (dev->change_protocol) {
		u64 rc_type = (1ll << rc_map->rc_type);

=======
	rc_type = BIT_ULL(rc_map->rc_type);

	if (dev->change_protocol) {
>>>>>>> af22a610
		rc = dev->change_protocol(dev, &rc_type);
		if (rc < 0)
			goto out_table;
		dev->enabled_protocols = rc_type;
	}

<<<<<<< HEAD
=======
	if (dev->driver_type == RC_DRIVER_IR_RAW)
		ir_raw_load_modules(&rc_type);

>>>>>>> af22a610
	set_bit(EV_KEY, dev->input_dev->evbit);
	set_bit(EV_REP, dev->input_dev->evbit);
	set_bit(EV_MSC, dev->input_dev->evbit);
	set_bit(MSC_SCAN, dev->input_dev->mscbit);
	if (dev->open)
		dev->input_dev->open = ir_open;
	if (dev->close)
		dev->input_dev->close = ir_close;

	/*
	 * Default delay of 250ms is too short for some protocols, especially
	 * since the timeout is currently set to 250ms. Increase it to 500ms,
	 * to avoid wrong repetition of the keycodes. Note that this must be
	 * set after the call to input_register_device().
	 */
	dev->input_dev->rep[REP_DELAY] = 500;

	/*
	 * As a repeat event on protocols like RC-5 and NEC take as long as
	 * 110/114ms, using 33ms as a repeat period is not the right thing
	 * to do.
	 */
	dev->input_dev->rep[REP_PERIOD] = 125;

	dev->input_dev->dev.parent = &dev->dev;
	memcpy(&dev->input_dev->id, &dev->input_id, sizeof(dev->input_id));
	dev->input_dev->phys = dev->input_phys;
	dev->input_dev->name = dev->input_name;

	/* rc_open will be called here */
	rc = input_register_device(dev->input_dev);
	if (rc)
		goto out_table;

	return 0;

out_table:
	ir_free_table(&dev->rc_map);

	return rc;
}

static void rc_free_rx_device(struct rc_dev *dev)
{
	if (!dev || dev->driver_type == RC_DRIVER_IR_RAW_TX)
		return;

	ir_free_table(&dev->rc_map);

	input_unregister_device(dev->input_dev);
	dev->input_dev = NULL;
}

int rc_register_device(struct rc_dev *dev)
{
	static bool raw_init; /* 'false' default value, raw decoders loaded? */
	const char *path;
	int attr = 0;
	int minor;
	int rc;

	if (!dev)
		return -EINVAL;

	minor = ida_simple_get(&rc_ida, 0, RC_DEV_MAX, GFP_KERNEL);
	if (minor < 0)
		return minor;

	dev->minor = minor;
	dev_set_name(&dev->dev, "rc%u", dev->minor);
	dev_set_drvdata(&dev->dev, dev);
	atomic_set(&dev->initialized, 0);

	dev->dev.groups = dev->sysfs_groups;
	if (dev->driver_type != RC_DRIVER_IR_RAW_TX)
		dev->sysfs_groups[attr++] = &rc_dev_protocol_attr_grp;
	if (dev->s_filter)
		dev->sysfs_groups[attr++] = &rc_dev_filter_attr_grp;
	if (dev->s_wakeup_filter)
		dev->sysfs_groups[attr++] = &rc_dev_wakeup_filter_attr_grp;
	dev->sysfs_groups[attr++] = NULL;

	rc = device_add(&dev->dev);
	if (rc)
		goto out_unlock;

	path = kobject_get_path(&dev->dev.kobj, GFP_KERNEL);
	dev_info(&dev->dev, "%s as %s\n",
		dev->input_name ?: "Unspecified device", path ?: "N/A");
	kfree(path);

<<<<<<< HEAD
	if (dev->driver_type != RC_DRIVER_IR_RAW_TX) {
		rc = rc_setup_rx_device(dev);
		if (rc)
			goto out_dev;
	}

=======
>>>>>>> af22a610
	if (dev->driver_type == RC_DRIVER_IR_RAW ||
	    dev->driver_type == RC_DRIVER_IR_RAW_TX) {
		if (!raw_init) {
			request_module_nowait("ir-lirc-codec");
			raw_init = true;
		}
		rc = ir_raw_event_register(dev);
		if (rc < 0)
<<<<<<< HEAD
			goto out_rx;
=======
			goto out_dev;
	}

	if (dev->driver_type != RC_DRIVER_IR_RAW_TX) {
		rc = rc_setup_rx_device(dev);
		if (rc)
			goto out_raw;
>>>>>>> af22a610
	}

	/* Allow the RC sysfs nodes to be accessible */
	atomic_set(&dev->initialized, 1);

	IR_dprintk(1, "Registered rc%u (driver: %s)\n",
		   dev->minor,
		   dev->driver_name ? dev->driver_name : "unknown");

	return 0;

<<<<<<< HEAD
out_rx:
	rc_free_rx_device(dev);
=======
out_raw:
	ir_raw_event_unregister(dev);
>>>>>>> af22a610
out_dev:
	device_del(&dev->dev);
out_unlock:
	ida_simple_remove(&rc_ida, minor);
	return rc;
}
EXPORT_SYMBOL_GPL(rc_register_device);

static void devm_rc_release(struct device *dev, void *res)
{
	rc_unregister_device(*(struct rc_dev **)res);
}

int devm_rc_register_device(struct device *parent, struct rc_dev *dev)
{
	struct rc_dev **dr;
	int ret;

	dr = devres_alloc(devm_rc_release, sizeof(*dr), GFP_KERNEL);
	if (!dr)
		return -ENOMEM;

	ret = rc_register_device(dev);
	if (ret) {
		devres_free(dr);
		return ret;
	}

	*dr = dev;
	devres_add(parent, dr);

	return 0;
}
EXPORT_SYMBOL_GPL(devm_rc_register_device);

void rc_unregister_device(struct rc_dev *dev)
{
	if (!dev)
		return;

	del_timer_sync(&dev->timer_keyup);

	if (dev->driver_type == RC_DRIVER_IR_RAW)
		ir_raw_event_unregister(dev);

	rc_free_rx_device(dev);

	device_del(&dev->dev);

	ida_simple_remove(&rc_ida, dev->minor);

	if (!dev->managed_alloc)
		rc_free_device(dev);
}

EXPORT_SYMBOL_GPL(rc_unregister_device);

/*
 * Init/exit code for the module. Basically, creates/removes /sys/class/rc
 */

static int __init rc_core_init(void)
{
	int rc = class_register(&rc_class);
	if (rc) {
		pr_err("rc_core: unable to register rc class\n");
		return rc;
	}

	led_trigger_register_simple("rc-feedback", &led_feedback);
	rc_map_register(&empty_map);

	return 0;
}

static void __exit rc_core_exit(void)
{
	class_unregister(&rc_class);
	led_trigger_unregister_simple(led_feedback);
	rc_map_unregister(&empty_map);
}

subsys_initcall(rc_core_init);
module_exit(rc_core_exit);

int rc_core_debug;    /* ir_debug level (0,1,2) */
EXPORT_SYMBOL_GPL(rc_core_debug);
module_param_named(debug, rc_core_debug, int, 0644);

MODULE_AUTHOR("Mauro Carvalho Chehab");
MODULE_LICENSE("GPL");<|MERGE_RESOLUTION|>--- conflicted
+++ resolved
@@ -1663,10 +1663,7 @@
 {
 	int rc;
 	struct rc_map *rc_map;
-<<<<<<< HEAD
-=======
 	u64 rc_type;
->>>>>>> af22a610
 
 	if (!dev->map_name)
 		return -EINVAL;
@@ -1681,27 +1678,18 @@
 	if (rc)
 		return rc;
 
-<<<<<<< HEAD
+	rc_type = BIT_ULL(rc_map->rc_type);
+
 	if (dev->change_protocol) {
-		u64 rc_type = (1ll << rc_map->rc_type);
-
-=======
-	rc_type = BIT_ULL(rc_map->rc_type);
-
-	if (dev->change_protocol) {
->>>>>>> af22a610
 		rc = dev->change_protocol(dev, &rc_type);
 		if (rc < 0)
 			goto out_table;
 		dev->enabled_protocols = rc_type;
 	}
 
-<<<<<<< HEAD
-=======
 	if (dev->driver_type == RC_DRIVER_IR_RAW)
 		ir_raw_load_modules(&rc_type);
 
->>>>>>> af22a610
 	set_bit(EV_KEY, dev->input_dev->evbit);
 	set_bit(EV_REP, dev->input_dev->evbit);
 	set_bit(EV_MSC, dev->input_dev->evbit);
@@ -1793,15 +1781,6 @@
 		dev->input_name ?: "Unspecified device", path ?: "N/A");
 	kfree(path);
 
-<<<<<<< HEAD
-	if (dev->driver_type != RC_DRIVER_IR_RAW_TX) {
-		rc = rc_setup_rx_device(dev);
-		if (rc)
-			goto out_dev;
-	}
-
-=======
->>>>>>> af22a610
 	if (dev->driver_type == RC_DRIVER_IR_RAW ||
 	    dev->driver_type == RC_DRIVER_IR_RAW_TX) {
 		if (!raw_init) {
@@ -1810,9 +1789,6 @@
 		}
 		rc = ir_raw_event_register(dev);
 		if (rc < 0)
-<<<<<<< HEAD
-			goto out_rx;
-=======
 			goto out_dev;
 	}
 
@@ -1820,7 +1796,6 @@
 		rc = rc_setup_rx_device(dev);
 		if (rc)
 			goto out_raw;
->>>>>>> af22a610
 	}
 
 	/* Allow the RC sysfs nodes to be accessible */
@@ -1832,13 +1807,8 @@
 
 	return 0;
 
-<<<<<<< HEAD
-out_rx:
-	rc_free_rx_device(dev);
-=======
 out_raw:
 	ir_raw_event_unregister(dev);
->>>>>>> af22a610
 out_dev:
 	device_del(&dev->dev);
 out_unlock:
