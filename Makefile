VERSION = 2
PATCHLEVEL = 6
SUBLEVEL = 22
SUBLEVEL = 23
<<<<<<< HEAD
EXTRAVERSION =-xlnx-rc3
NAME = Holy Dancing Manatees, Batman!
=======
EXTRAVERSION =-rc4
NAME = Pink Farting Weasel
>>>>>>> b07d68b5

# *DOCUMENTATION*
# To see a list of typical targets execute "make help"
# More info can be located in ./README
# Comments in this file are targeted only to the developer, do not
# expect to learn how to build the kernel reading this file.

# Do not:
# o  use make's built-in rules and variables
#    (this increases performance and avoid hard-to-debug behavour);
# o  print "Entering directory ...";
MAKEFLAGS += -rR --no-print-directory

# We are using a recursive build, so we need to do a little thinking
# to get the ordering right.
#
# Most importantly: sub-Makefiles should only ever modify files in
# their own directory. If in some directory we have a dependency on
# a file in another dir (which doesn't happen often, but it's often
# unavoidable when linking the built-in.o targets which finally
# turn into vmlinux), we will call a sub make in that other dir, and
# after that we are sure that everything which is in that other dir
# is now up to date.
#
# The only cases where we need to modify files which have global
# effects are thus separated out and done before the recursive
# descending is started. They are now explicitly listed as the
# prepare rule.

# To put more focus on warnings, be less verbose as default
# Use 'make V=1' to see the full commands

ifdef V
  ifeq ("$(origin V)", "command line")
    KBUILD_VERBOSE = $(V)
  endif
endif
ifndef KBUILD_VERBOSE
  KBUILD_VERBOSE = 0
endif

# Call a source code checker (by default, "sparse") as part of the
# C compilation.
#
# Use 'make C=1' to enable checking of only re-compiled files.
# Use 'make C=2' to enable checking of *all* source files, regardless
# of whether they are re-compiled or not.
#
# See the file "Documentation/sparse.txt" for more details, including
# where to get the "sparse" utility.

ifdef C
  ifeq ("$(origin C)", "command line")
    KBUILD_CHECKSRC = $(C)
  endif
endif
ifndef KBUILD_CHECKSRC
  KBUILD_CHECKSRC = 0
endif

# Use make M=dir to specify directory of external module to build
# Old syntax make ... SUBDIRS=$PWD is still supported
# Setting the environment variable KBUILD_EXTMOD take precedence
ifdef SUBDIRS
  KBUILD_EXTMOD ?= $(SUBDIRS)
endif
ifdef M
  ifeq ("$(origin M)", "command line")
    KBUILD_EXTMOD := $(M)
  endif
endif


# kbuild supports saving output files in a separate directory.
# To locate output files in a separate directory two syntaxes are supported.
# In both cases the working directory must be the root of the kernel src.
# 1) O=
# Use "make O=dir/to/store/output/files/"
#
# 2) Set KBUILD_OUTPUT
# Set the environment variable KBUILD_OUTPUT to point to the directory
# where the output files shall be placed.
# export KBUILD_OUTPUT=dir/to/store/output/files/
# make
#
# The O= assignment takes precedence over the KBUILD_OUTPUT environment
# variable.


# KBUILD_SRC is set on invocation of make in OBJ directory
# KBUILD_SRC is not intended to be used by the regular user (for now)
ifeq ($(KBUILD_SRC),)

# OK, Make called in directory where kernel src resides
# Do we want to locate output files in a separate directory?
ifdef O
  ifeq ("$(origin O)", "command line")
    KBUILD_OUTPUT := $(O)
  endif
endif

# That's our default target when none is given on the command line
PHONY := _all
_all:

ifneq ($(KBUILD_OUTPUT),)
# Invoke a second make in the output directory, passing relevant variables
# check that the output directory actually exists
saved-output := $(KBUILD_OUTPUT)
KBUILD_OUTPUT := $(shell cd $(KBUILD_OUTPUT) && /bin/pwd)
$(if $(KBUILD_OUTPUT),, \
     $(error output directory "$(saved-output)" does not exist))

PHONY += $(MAKECMDGOALS)

$(filter-out _all,$(MAKECMDGOALS)) _all:
	$(if $(KBUILD_VERBOSE:1=),@)$(MAKE) -C $(KBUILD_OUTPUT) \
	KBUILD_SRC=$(CURDIR) \
	KBUILD_EXTMOD="$(KBUILD_EXTMOD)" -f $(CURDIR)/Makefile $@

# Leave processing to above invocation of make
skip-makefile := 1
endif # ifneq ($(KBUILD_OUTPUT),)
endif # ifeq ($(KBUILD_SRC),)

# We process the rest of the Makefile if this is the final invocation of make
ifeq ($(skip-makefile),)

# If building an external module we do not care about the all: rule
# but instead _all depend on modules
PHONY += all
ifeq ($(KBUILD_EXTMOD),)
_all: all
else
_all: modules
endif

srctree		:= $(if $(KBUILD_SRC),$(KBUILD_SRC),$(CURDIR))
TOPDIR		:= $(srctree)
# FIXME - TOPDIR is obsolete, use srctree/objtree
objtree		:= $(CURDIR)
src		:= $(srctree)
obj		:= $(objtree)

VPATH		:= $(srctree)$(if $(KBUILD_EXTMOD),:$(KBUILD_EXTMOD))

export srctree objtree VPATH TOPDIR


# SUBARCH tells the usermode build what the underlying arch is.  That is set
# first, and if a usermode build is happening, the "ARCH=um" on the command
# line overrides the setting of ARCH below.  If a native build is happening,
# then ARCH is assigned, getting whatever value it gets normally, and 
# SUBARCH is subsequently ignored.

SUBARCH := $(shell uname -m | sed -e s/i.86/i386/ -e s/sun4u/sparc64/ \
				  -e s/arm.*/arm/ -e s/sa110/arm/ \
				  -e s/s390x/s390/ -e s/parisc64/parisc/ \
				  -e s/ppc.*/powerpc/ -e s/mips.*/mips/ )

# Cross compiling and selecting different set of gcc/bin-utils
# ---------------------------------------------------------------------------
#
# When performing cross compilation for other architectures ARCH shall be set
# to the target architecture. (See arch/* for the possibilities).
# ARCH can be set during invocation of make:
# make ARCH=ia64
# Another way is to have ARCH set in the environment.
# The default ARCH is the host where make is executed.

# CROSS_COMPILE specify the prefix used for all executables used
# during compilation. Only gcc and related bin-utils executables
# are prefixed with $(CROSS_COMPILE).
# CROSS_COMPILE can be set on the command line
# make CROSS_COMPILE=ia64-linux-
# Alternatively CROSS_COMPILE can be set in the environment.
# Default value for CROSS_COMPILE is not to prefix executables
# Note: Some architectures assign CROSS_COMPILE in their arch/*/Makefile

ARCH		?= $(SUBARCH)
CROSS_COMPILE	?=

# Architecture as present in compile.h
UTS_MACHINE := $(ARCH)

KCONFIG_CONFIG	?= .config

# SHELL used by kbuild
CONFIG_SHELL := $(shell if [ -x "$$BASH" ]; then echo $$BASH; \
	  else if [ -x /bin/bash ]; then echo /bin/bash; \
	  else echo sh; fi ; fi)

HOSTCC       = gcc
HOSTCXX      = g++
HOSTCFLAGS   = -Wall -Wstrict-prototypes -O2 -fomit-frame-pointer
HOSTCXXFLAGS = -O2

# Decide whether to build built-in, modular, or both.
# Normally, just do built-in.

KBUILD_MODULES :=
KBUILD_BUILTIN := 1

#	If we have only "make modules", don't compile built-in objects.
#	When we're building modules with modversions, we need to consider
#	the built-in objects during the descend as well, in order to
#	make sure the checksums are up to date before we record them.

ifeq ($(MAKECMDGOALS),modules)
  KBUILD_BUILTIN := $(if $(CONFIG_MODVERSIONS),1)
endif

#	If we have "make <whatever> modules", compile modules
#	in addition to whatever we do anyway.
#	Just "make" or "make all" shall build modules as well

ifneq ($(filter all _all modules,$(MAKECMDGOALS)),)
  KBUILD_MODULES := 1
endif

ifeq ($(MAKECMDGOALS),)
  KBUILD_MODULES := 1
endif

export KBUILD_MODULES KBUILD_BUILTIN
export KBUILD_CHECKSRC KBUILD_SRC KBUILD_EXTMOD

# Beautify output
# ---------------------------------------------------------------------------
#
# Normally, we echo the whole command before executing it. By making
# that echo $($(quiet)$(cmd)), we now have the possibility to set
# $(quiet) to choose other forms of output instead, e.g.
#
#         quiet_cmd_cc_o_c = Compiling $(RELDIR)/$@
#         cmd_cc_o_c       = $(CC) $(c_flags) -c -o $@ $<
#
# If $(quiet) is empty, the whole command will be printed.
# If it is set to "quiet_", only the short version will be printed. 
# If it is set to "silent_", nothing will be printed at all, since
# the variable $(silent_cmd_cc_o_c) doesn't exist.
#
# A simple variant is to prefix commands with $(Q) - that's useful
# for commands that shall be hidden in non-verbose mode.
#
#	$(Q)ln $@ :<
#
# If KBUILD_VERBOSE equals 0 then the above command will be hidden.
# If KBUILD_VERBOSE equals 1 then the above command is displayed.

ifeq ($(KBUILD_VERBOSE),1)
  quiet =
  Q =
else
  quiet=quiet_
  Q = @
endif

# If the user is running make -s (silent mode), suppress echoing of
# commands

ifneq ($(findstring s,$(MAKEFLAGS)),)
  quiet=silent_
endif

export quiet Q KBUILD_VERBOSE


# Look for make include files relative to root of kernel src
MAKEFLAGS += --include-dir=$(srctree)

# We need some generic definitions.
include $(srctree)/scripts/Kbuild.include

# Make variables (CC, etc...)

AS		= $(CROSS_COMPILE)as
LD		= $(CROSS_COMPILE)ld
CC		= $(CROSS_COMPILE)gcc
CPP		= $(CC) -E
AR		= $(CROSS_COMPILE)ar
NM		= $(CROSS_COMPILE)nm
STRIP		= $(CROSS_COMPILE)strip
OBJCOPY		= $(CROSS_COMPILE)objcopy
OBJDUMP		= $(CROSS_COMPILE)objdump
AWK		= awk
GENKSYMS	= scripts/genksyms/genksyms
DEPMOD		= /sbin/depmod
KALLSYMS	= scripts/kallsyms
PERL		= perl
CHECK		= sparse

CHECKFLAGS     := -D__linux__ -Dlinux -D__STDC__ -Dunix -D__unix__ -Wbitwise $(CF)
MODFLAGS	= -DMODULE
CFLAGS_MODULE   = $(MODFLAGS)
AFLAGS_MODULE   = $(MODFLAGS)
LDFLAGS_MODULE  =
CFLAGS_KERNEL	=
AFLAGS_KERNEL	=


# Use LINUXINCLUDE when you must reference the include/ directory.
# Needed to be compatible with the O= option
LINUXINCLUDE    := -Iinclude \
                   $(if $(KBUILD_SRC),-Iinclude2 -I$(srctree)/include) \
		   -include include/linux/autoconf.h

CPPFLAGS        := -D__KERNEL__ $(LINUXINCLUDE)

CFLAGS          := -Wall -Wundef -Wstrict-prototypes -Wno-trigraphs \
		   -fno-strict-aliasing -fno-common \
		   -Werror-implicit-function-declaration
AFLAGS          := -D__ASSEMBLY__

# Read KERNELRELEASE from include/config/kernel.release (if it exists)
KERNELRELEASE = $(shell cat include/config/kernel.release 2> /dev/null)
KERNELVERSION = $(VERSION).$(PATCHLEVEL).$(SUBLEVEL)$(EXTRAVERSION)

export VERSION PATCHLEVEL SUBLEVEL KERNELRELEASE KERNELVERSION
export ARCH CONFIG_SHELL HOSTCC HOSTCFLAGS CROSS_COMPILE AS LD CC
export CPP AR NM STRIP OBJCOPY OBJDUMP MAKE AWK GENKSYMS PERL UTS_MACHINE
export HOSTCXX HOSTCXXFLAGS LDFLAGS_MODULE CHECK CHECKFLAGS

export CPPFLAGS NOSTDINC_FLAGS LINUXINCLUDE OBJCOPYFLAGS LDFLAGS
export CFLAGS CFLAGS_KERNEL CFLAGS_MODULE
export AFLAGS AFLAGS_KERNEL AFLAGS_MODULE

# When compiling out-of-tree modules, put MODVERDIR in the module
# tree rather than in the kernel tree. The kernel tree might
# even be read-only.
export MODVERDIR := $(if $(KBUILD_EXTMOD),$(firstword $(KBUILD_EXTMOD))/).tmp_versions

# Files to ignore in find ... statements

RCS_FIND_IGNORE := \( -name SCCS -o -name BitKeeper -o -name .svn -o -name CVS -o -name .pc -o -name .hg -o -name .git \) -prune -o
export RCS_TAR_IGNORE := --exclude SCCS --exclude BitKeeper --exclude .svn --exclude CVS --exclude .pc --exclude .hg --exclude .git

# ===========================================================================
# Rules shared between *config targets and build targets

# Basic helpers built in scripts/
PHONY += scripts_basic
scripts_basic:
	$(Q)$(MAKE) $(build)=scripts/basic

# To avoid any implicit rule to kick in, define an empty command.
scripts/basic/%: scripts_basic ;

PHONY += outputmakefile
# outputmakefile generates a Makefile in the output directory, if using a
# separate output directory. This allows convenient use of make in the
# output directory.
outputmakefile:
ifneq ($(KBUILD_SRC),)
	$(Q)$(CONFIG_SHELL) $(srctree)/scripts/mkmakefile \
	    $(srctree) $(objtree) $(VERSION) $(PATCHLEVEL)
endif

# To make sure we do not include .config for any of the *config targets
# catch them early, and hand them over to scripts/kconfig/Makefile
# It is allowed to specify more targets when calling make, including
# mixing *config targets and build targets.
# For example 'make oldconfig all'.
# Detect when mixed targets is specified, and make a second invocation
# of make so .config is not included in this case either (for *config).

no-dot-config-targets := clean mrproper distclean \
			 cscope TAGS tags help %docs check% \
			 include/linux/version.h headers_% \
			 kernelrelease kernelversion

config-targets := 0
mixed-targets  := 0
dot-config     := 1

ifneq ($(filter $(no-dot-config-targets), $(MAKECMDGOALS)),)
	ifeq ($(filter-out $(no-dot-config-targets), $(MAKECMDGOALS)),)
		dot-config := 0
	endif
endif

ifeq ($(KBUILD_EXTMOD),)
        ifneq ($(filter config %config,$(MAKECMDGOALS)),)
                config-targets := 1
                ifneq ($(filter-out config %config,$(MAKECMDGOALS)),)
                        mixed-targets := 1
                endif
        endif
endif

ifeq ($(mixed-targets),1)
# ===========================================================================
# We're called with mixed targets (*config and build targets).
# Handle them one by one.

%:: FORCE
	$(Q)$(MAKE) -C $(srctree) KBUILD_SRC= $@

else
ifeq ($(config-targets),1)
# ===========================================================================
# *config targets only - make sure prerequisites are updated, and descend
# in scripts/kconfig to make the *config target

# Read arch specific Makefile to set KBUILD_DEFCONFIG as needed.
# KBUILD_DEFCONFIG may point out an alternative default configuration
# used for 'make defconfig'
include $(srctree)/arch/$(ARCH)/Makefile
export KBUILD_DEFCONFIG

config %config: scripts_basic outputmakefile FORCE
	$(Q)mkdir -p include/linux include/config
	$(Q)$(MAKE) $(build)=scripts/kconfig $@

else
# ===========================================================================
# Build targets only - this includes vmlinux, arch specific targets, clean
# targets and others. In general all targets except *config targets.

ifeq ($(KBUILD_EXTMOD),)
# Additional helpers built in scripts/
# Carefully list dependencies so we do not try to build scripts twice
# in parallel
PHONY += scripts
scripts: scripts_basic include/config/auto.conf
	$(Q)$(MAKE) $(build)=$(@)

# Objects we will link into vmlinux / subdirs we need to visit
init-y		:= init/
drivers-y	:= drivers/ sound/
net-y		:= net/
libs-y		:= lib/
core-y		:= usr/
endif # KBUILD_EXTMOD

ifeq ($(dot-config),1)
# Read in config
-include include/config/auto.conf

ifeq ($(KBUILD_EXTMOD),)
# Read in dependencies to all Kconfig* files, make sure to run
# oldconfig if changes are detected.
-include include/config/auto.conf.cmd

# To avoid any implicit rule to kick in, define an empty command
$(KCONFIG_CONFIG) include/config/auto.conf.cmd: ;

# If .config is newer than include/config/auto.conf, someone tinkered
# with it and forgot to run make oldconfig.
# if auto.conf.cmd is missing then we are probably in a cleaned tree so
# we execute the config step to be sure to catch updated Kconfig files
include/config/auto.conf: $(KCONFIG_CONFIG) include/config/auto.conf.cmd
	$(Q)$(MAKE) -f $(srctree)/Makefile silentoldconfig
else
# external modules needs include/linux/autoconf.h and include/config/auto.conf
# but do not care if they are up-to-date. Use auto.conf to trigger the test
PHONY += include/config/auto.conf

include/config/auto.conf:
	$(Q)test -e include/linux/autoconf.h -a -e $@ || (		\
	echo;								\
	echo "  ERROR: Kernel configuration is invalid.";		\
	echo "         include/linux/autoconf.h or $@ are missing.";	\
	echo "         Run 'make oldconfig && make prepare' on kernel src to fix it.";	\
	echo;								\
	/bin/false)

endif # KBUILD_EXTMOD

else
# Dummy target needed, because used as prerequisite
include/config/auto.conf: ;
endif # $(dot-config)

# The all: target is the default when no target is given on the
# command line.
# This allow a user to issue only 'make' to build a kernel including modules
# Defaults vmlinux but it is usually overridden in the arch makefile
all: vmlinux

ifdef CONFIG_CC_OPTIMIZE_FOR_SIZE
CFLAGS		+= -Os
else
CFLAGS		+= -O2
endif

include $(srctree)/arch/$(ARCH)/Makefile

ifdef CONFIG_FRAME_POINTER
CFLAGS		+= -fno-omit-frame-pointer -fno-optimize-sibling-calls
else
CFLAGS		+= -fomit-frame-pointer
endif

ifdef CONFIG_DEBUG_INFO
CFLAGS		+= -g
endif

# Force gcc to behave correct even for buggy distributions
CFLAGS          += $(call cc-option, -fno-stack-protector)

# arch Makefile may override CC so keep this after arch Makefile is included
NOSTDINC_FLAGS += -nostdinc -isystem $(shell $(CC) -print-file-name=include)
CHECKFLAGS     += $(NOSTDINC_FLAGS)

# warn about C99 declaration after statement
CFLAGS += $(call cc-option,-Wdeclaration-after-statement,)

# disable pointer signed / unsigned warnings in gcc 4.0
CFLAGS += $(call cc-option,-Wno-pointer-sign,)

# Use --build-id when available.
LDFLAGS_BUILD_ID = $(patsubst -Wl$(comma)%,%,\
			      $(call ld-option, -Wl$(comma)--build-id,))
LDFLAGS_MODULE += $(LDFLAGS_BUILD_ID)
LDFLAGS_vmlinux += $(LDFLAGS_BUILD_ID)

# Default kernel image to build when no specific target is given.
# KBUILD_IMAGE may be overruled on the command line or
# set in the environment
# Also any assignments in arch/$(ARCH)/Makefile take precedence over
# this default value
export KBUILD_IMAGE ?= vmlinux

#
# INSTALL_PATH specifies where to place the updated kernel and system map
# images. Default is /boot, but you can set it to other values
export	INSTALL_PATH ?= /boot

#
# INSTALL_MOD_PATH specifies a prefix to MODLIB for module directory
# relocations required by build roots.  This is not defined in the
# makefile but the argument can be passed to make if needed.
#

MODLIB	= $(INSTALL_MOD_PATH)/lib/modules/$(KERNELRELEASE)
export MODLIB

#
#  INSTALL_MOD_STRIP, if defined, will cause modules to be
#  stripped after they are installed.  If INSTALL_MOD_STRIP is '1', then
#  the default option --strip-debug will be used.  Otherwise,
#  INSTALL_MOD_STRIP will used as the options to the strip command.

ifdef INSTALL_MOD_STRIP
ifeq ($(INSTALL_MOD_STRIP),1)
mod_strip_cmd = $(STRIP) --strip-debug
else
mod_strip_cmd = $(STRIP) $(INSTALL_MOD_STRIP)
endif # INSTALL_MOD_STRIP=1
else
mod_strip_cmd = true
endif # INSTALL_MOD_STRIP
export mod_strip_cmd


ifeq ($(KBUILD_EXTMOD),)
core-y		+= kernel/ mm/ fs/ ipc/ security/ crypto/ block/

vmlinux-dirs	:= $(patsubst %/,%,$(filter %/, $(init-y) $(init-m) \
		     $(core-y) $(core-m) $(drivers-y) $(drivers-m) \
		     $(net-y) $(net-m) $(libs-y) $(libs-m)))

vmlinux-alldirs	:= $(sort $(vmlinux-dirs) $(patsubst %/,%,$(filter %/, \
		     $(init-n) $(init-) \
		     $(core-n) $(core-) $(drivers-n) $(drivers-) \
		     $(net-n)  $(net-)  $(libs-n)    $(libs-))))

init-y		:= $(patsubst %/, %/built-in.o, $(init-y))
core-y		:= $(patsubst %/, %/built-in.o, $(core-y))
drivers-y	:= $(patsubst %/, %/built-in.o, $(drivers-y))
net-y		:= $(patsubst %/, %/built-in.o, $(net-y))
libs-y1		:= $(patsubst %/, %/lib.a, $(libs-y))
libs-y2		:= $(patsubst %/, %/built-in.o, $(libs-y))
libs-y		:= $(libs-y1) $(libs-y2)

# Build vmlinux
# ---------------------------------------------------------------------------
# vmlinux is built from the objects selected by $(vmlinux-init) and
# $(vmlinux-main). Most are built-in.o files from top-level directories
# in the kernel tree, others are specified in arch/$(ARCH)/Makefile.
# Ordering when linking is important, and $(vmlinux-init) must be first.
#
# vmlinux
#   ^
#   |
#   +-< $(vmlinux-init)
#   |   +--< init/version.o + more
#   |
#   +--< $(vmlinux-main)
#   |    +--< driver/built-in.o mm/built-in.o + more
#   |
#   +-< kallsyms.o (see description in CONFIG_KALLSYMS section)
#
# vmlinux version (uname -v) cannot be updated during normal
# descending-into-subdirs phase since we do not yet know if we need to
# update vmlinux.
# Therefore this step is delayed until just before final link of vmlinux -
# except in the kallsyms case where it is done just before adding the
# symbols to the kernel.
#
# System.map is generated to document addresses of all kernel symbols

vmlinux-init := $(head-y) $(init-y)
vmlinux-main := $(core-y) $(libs-y) $(drivers-y) $(net-y)
vmlinux-all  := $(vmlinux-init) $(vmlinux-main)
vmlinux-lds  := arch/$(ARCH)/kernel/vmlinux.lds
export KBUILD_VMLINUX_OBJS := $(vmlinux-all)

# Rule to link vmlinux - also used during CONFIG_KALLSYMS
# May be overridden by arch/$(ARCH)/Makefile
quiet_cmd_vmlinux__ ?= LD      $@
      cmd_vmlinux__ ?= $(LD) $(LDFLAGS) $(LDFLAGS_vmlinux) -o $@ \
      -T $(vmlinux-lds) $(vmlinux-init)                          \
      --start-group $(vmlinux-main) --end-group                  \
      $(filter-out $(vmlinux-lds) $(vmlinux-init) $(vmlinux-main) vmlinux.o FORCE ,$^)

# Generate new vmlinux version
quiet_cmd_vmlinux_version = GEN     .version
      cmd_vmlinux_version = set -e;                     \
	if [ ! -r .version ]; then			\
	  rm -f .version;				\
	  echo 1 >.version;				\
	else						\
	  mv .version .old_version;			\
	  expr 0$$(cat .old_version) + 1 >.version;	\
	fi;						\
	$(MAKE) $(build)=init

# Generate System.map
quiet_cmd_sysmap = SYSMAP
      cmd_sysmap = $(CONFIG_SHELL) $(srctree)/scripts/mksysmap

# Link of vmlinux
# If CONFIG_KALLSYMS is set .version is already updated
# Generate System.map and verify that the content is consistent
# Use + in front of the vmlinux_version rule to silent warning with make -j2
# First command is ':' to allow us to use + in front of the rule
define rule_vmlinux__
	:
	$(if $(CONFIG_KALLSYMS),,+$(call cmd,vmlinux_version))

	$(call cmd,vmlinux__)
	$(Q)echo 'cmd_$@ := $(cmd_vmlinux__)' > $(@D)/.$(@F).cmd

	$(Q)$(if $($(quiet)cmd_sysmap),                                      \
	  echo '  $($(quiet)cmd_sysmap)  System.map' &&)                     \
	$(cmd_sysmap) $@ System.map;                                         \
	if [ $$? -ne 0 ]; then                                               \
		rm -f $@;                                                    \
		/bin/false;                                                  \
	fi;
	$(verify_kallsyms)
endef


ifdef CONFIG_KALLSYMS
# Generate section listing all symbols and add it into vmlinux $(kallsyms.o)
# It's a three stage process:
# o .tmp_vmlinux1 has all symbols and sections, but __kallsyms is
#   empty
#   Running kallsyms on that gives us .tmp_kallsyms1.o with
#   the right size - vmlinux version (uname -v) is updated during this step
# o .tmp_vmlinux2 now has a __kallsyms section of the right size,
#   but due to the added section, some addresses have shifted.
#   From here, we generate a correct .tmp_kallsyms2.o
# o The correct .tmp_kallsyms2.o is linked into the final vmlinux.
# o Verify that the System.map from vmlinux matches the map from
#   .tmp_vmlinux2, just in case we did not generate kallsyms correctly.
# o If CONFIG_KALLSYMS_EXTRA_PASS is set, do an extra pass using
#   .tmp_vmlinux3 and .tmp_kallsyms3.o.  This is only meant as a
#   temporary bypass to allow the kernel to be built while the
#   maintainers work out what went wrong with kallsyms.

ifdef CONFIG_KALLSYMS_EXTRA_PASS
last_kallsyms := 3
else
last_kallsyms := 2
endif

kallsyms.o := .tmp_kallsyms$(last_kallsyms).o

define verify_kallsyms
	$(Q)$(if $($(quiet)cmd_sysmap),                                      \
	  echo '  $($(quiet)cmd_sysmap)  .tmp_System.map' &&)                \
	  $(cmd_sysmap) .tmp_vmlinux$(last_kallsyms) .tmp_System.map
	$(Q)cmp -s System.map .tmp_System.map ||                             \
		(echo Inconsistent kallsyms data;                            \
		 echo Try setting CONFIG_KALLSYMS_EXTRA_PASS;                \
		 rm .tmp_kallsyms* ; /bin/false )
endef

# Update vmlinux version before link
# Use + in front of this rule to silent warning about make -j1
# First command is ':' to allow us to use + in front of this rule
cmd_ksym_ld = $(cmd_vmlinux__)
define rule_ksym_ld
	: 
	+$(call cmd,vmlinux_version)
	$(call cmd,vmlinux__)
	$(Q)echo 'cmd_$@ := $(cmd_vmlinux__)' > $(@D)/.$(@F).cmd
endef

# Generate .S file with all kernel symbols
quiet_cmd_kallsyms = KSYM    $@
      cmd_kallsyms = $(NM) -n $< | $(KALLSYMS) \
                     $(if $(CONFIG_KALLSYMS_ALL),--all-symbols) > $@

.tmp_kallsyms1.o .tmp_kallsyms2.o .tmp_kallsyms3.o: %.o: %.S scripts FORCE
	$(call if_changed_dep,as_o_S)

.tmp_kallsyms%.S: .tmp_vmlinux% $(KALLSYMS)
	$(call cmd,kallsyms)

# .tmp_vmlinux1 must be complete except kallsyms, so update vmlinux version
.tmp_vmlinux1: $(vmlinux-lds) $(vmlinux-all) FORCE
	$(call if_changed_rule,ksym_ld)

.tmp_vmlinux2: $(vmlinux-lds) $(vmlinux-all) .tmp_kallsyms1.o FORCE
	$(call if_changed,vmlinux__)

.tmp_vmlinux3: $(vmlinux-lds) $(vmlinux-all) .tmp_kallsyms2.o FORCE
	$(call if_changed,vmlinux__)

# Needs to visit scripts/ before $(KALLSYMS) can be used.
$(KALLSYMS): scripts ;

# Generate some data for debugging strange kallsyms problems
debug_kallsyms: .tmp_map$(last_kallsyms)

.tmp_map%: .tmp_vmlinux% FORCE
	($(OBJDUMP) -h $< | $(AWK) '/^ +[0-9]/{print $$4 " 0 " $$2}'; $(NM) $<) | sort > $@

.tmp_map3: .tmp_map2

.tmp_map2: .tmp_map1

endif # ifdef CONFIG_KALLSYMS

# Do modpost on a prelinked vmlinux. The finally linked vmlinux has
# relevant sections renamed as per the linker script.
quiet_cmd_vmlinux-modpost = LD      $@
      cmd_vmlinux-modpost = $(LD) $(LDFLAGS) -r -o $@                          \
	 $(vmlinux-init) --start-group $(vmlinux-main) --end-group             \
	 $(filter-out $(vmlinux-init) $(vmlinux-main) $(vmlinux-lds) FORCE ,$^)
define rule_vmlinux-modpost
	:
	+$(call cmd,vmlinux-modpost)
	$(Q)$(MAKE) -f $(srctree)/scripts/Makefile.modpost $@
	$(Q)echo 'cmd_$@ := $(cmd_vmlinux-modpost)' > $(dot-target).cmd
endef

# vmlinux image - including updated kernel symbols
vmlinux: $(vmlinux-lds) $(vmlinux-init) $(vmlinux-main) $(kallsyms.o) vmlinux.o FORCE
ifdef CONFIG_HEADERS_CHECK
	$(Q)$(MAKE) -f $(srctree)/Makefile headers_check
endif
	$(call vmlinux-modpost)
	$(call if_changed_rule,vmlinux__)
	$(Q)rm -f .old_version

vmlinux.o: $(vmlinux-lds) $(vmlinux-init) $(vmlinux-main) $(kallsyms.o) FORCE
	$(call if_changed_rule,vmlinux-modpost)

# The actual objects are generated when descending, 
# make sure no implicit rule kicks in
$(sort $(vmlinux-init) $(vmlinux-main)) $(vmlinux-lds): $(vmlinux-dirs) ;

# Handle descending into subdirectories listed in $(vmlinux-dirs)
# Preset locale variables to speed up the build process. Limit locale
# tweaks to this spot to avoid wrong language settings when running
# make menuconfig etc.
# Error messages still appears in the original language

PHONY += $(vmlinux-dirs)
$(vmlinux-dirs): prepare scripts
	$(Q)$(MAKE) $(build)=$@

# Build the kernel release string
#
# The KERNELRELEASE value built here is stored in the file
# include/config/kernel.release, and is used when executing several
# make targets, such as "make install" or "make modules_install."
#
# The eventual kernel release string consists of the following fields,
# shown in a hierarchical format to show how smaller parts are concatenated
# to form the larger and final value, with values coming from places like
# the Makefile, kernel config options, make command line options and/or
# SCM tag information.
#
#	$(KERNELVERSION)
#	  $(VERSION)			eg, 2
#	  $(PATCHLEVEL)			eg, 6
#	  $(SUBLEVEL)			eg, 18
#	  $(EXTRAVERSION)		eg, -rc6
#	$(localver-full)
#	  $(localver)
#	    localversion*		(files without backups, containing '~')
#	    $(CONFIG_LOCALVERSION)	(from kernel config setting)
#	  $(localver-auto)		(only if CONFIG_LOCALVERSION_AUTO is set)
#	    ./scripts/setlocalversion	(SCM tag, if one exists)
#	    $(LOCALVERSION)		(from make command line if provided)
#
#  Note how the final $(localver-auto) string is included *only* if the
# kernel config option CONFIG_LOCALVERSION_AUTO is selected.  Also, at the
# moment, only git is supported but other SCMs can edit the script
# scripts/setlocalversion and add the appropriate checks as needed.

pattern = ".*/localversion[^~]*"
string  = $(shell cat /dev/null \
	   `find $(objtree) $(srctree) -maxdepth 1 -regex $(pattern) | sort -u`)

localver = $(subst $(space),, $(string) \
			      $(patsubst "%",%,$(CONFIG_LOCALVERSION)))

# If CONFIG_LOCALVERSION_AUTO is set scripts/setlocalversion is called
# and if the SCM is know a tag from the SCM is appended.
# The appended tag is determined by the SCM used.
#
# Currently, only git is supported.
# Other SCMs can edit scripts/setlocalversion and add the appropriate
# checks as needed.
ifdef CONFIG_LOCALVERSION_AUTO
	_localver-auto = $(shell $(CONFIG_SHELL) \
	                  $(srctree)/scripts/setlocalversion $(srctree))
	localver-auto  = $(LOCALVERSION)$(_localver-auto)
endif

localver-full = $(localver)$(localver-auto)

# Store (new) KERNELRELASE string in include/config/kernel.release
kernelrelease = $(KERNELVERSION)$(localver-full)
include/config/kernel.release: include/config/auto.conf FORCE
	$(Q)rm -f $@
	$(Q)echo $(kernelrelease) > $@


# Things we need to do before we recursively start building the kernel
# or the modules are listed in "prepare".
# A multi level approach is used. prepareN is processed before prepareN-1.
# archprepare is used in arch Makefiles and when processed asm symlink,
# version.h and scripts_basic is processed / created.

# Listed in dependency order
PHONY += prepare archprepare prepare0 prepare1 prepare2 prepare3

# prepare3 is used to check if we are building in a separate output directory,
# and if so do:
# 1) Check that make has not been executed in the kernel src $(srctree)
# 2) Create the include2 directory, used for the second asm symlink
prepare3: include/config/kernel.release
ifneq ($(KBUILD_SRC),)
	@echo '  Using $(srctree) as source for kernel'
	$(Q)if [ -f $(srctree)/.config -o -d $(srctree)/include/config ]; then \
		echo "  $(srctree) is not clean, please run 'make mrproper'";\
		echo "  in the '$(srctree)' directory.";\
		/bin/false; \
	fi;
	$(Q)if [ ! -d include2 ]; then mkdir -p include2; fi;
	$(Q)ln -fsn $(srctree)/include/asm-$(ARCH) include2/asm
endif

# prepare2 creates a makefile if using a separate output directory
prepare2: prepare3 outputmakefile

prepare1: prepare2 include/linux/version.h include/linux/utsrelease.h \
                   include/asm include/config/auto.conf
ifneq ($(KBUILD_MODULES),)
	$(Q)mkdir -p $(MODVERDIR)
	$(Q)rm -f $(MODVERDIR)/*
endif

archprepare: prepare1 scripts_basic

prepare0: archprepare FORCE
	$(Q)$(MAKE) $(build)=.
	$(Q)$(MAKE) $(build)=. missing-syscalls

# All the preparing..
prepare: prepare0

# Leave this as default for preprocessing vmlinux.lds.S, which is now
# done in arch/$(ARCH)/kernel/Makefile

export CPPFLAGS_vmlinux.lds += -P -C -U$(ARCH)

# FIXME: The asm symlink changes when $(ARCH) changes. That's
# hard to detect, but I suppose "make mrproper" is a good idea
# before switching between archs anyway.

include/asm:
	@echo '  SYMLINK $@ -> include/asm-$(ARCH)'
	$(Q)if [ ! -d include ]; then mkdir -p include; fi;
	@ln -fsn asm-$(ARCH) $@

# Generate some files
# ---------------------------------------------------------------------------

# KERNELRELEASE can change from a few different places, meaning version.h
# needs to be updated, so this check is forced on all builds

uts_len := 64
define filechk_utsrelease.h
	if [ `echo -n "$(KERNELRELEASE)" | wc -c ` -gt $(uts_len) ]; then \
	  echo '"$(KERNELRELEASE)" exceeds $(uts_len) characters' >&2;    \
	  exit 1;                                                         \
	fi;                                                               \
	(echo \#define UTS_RELEASE \"$(KERNELRELEASE)\";)
endef

define filechk_version.h
	(echo \#define LINUX_VERSION_CODE $(shell                             \
	expr $(VERSION) \* 65536 + $(PATCHLEVEL) \* 256 + $(SUBLEVEL));     \
	echo '#define KERNEL_VERSION(a,b,c) (((a) << 16) + ((b) << 8) + (c))';)
endef

include/linux/version.h: $(srctree)/Makefile FORCE
	$(call filechk,version.h)

include/linux/utsrelease.h: include/config/kernel.release FORCE
	$(call filechk,utsrelease.h)

# ---------------------------------------------------------------------------

PHONY += depend dep
depend dep:
	@echo '*** Warning: make $@ is unnecessary now.'

# ---------------------------------------------------------------------------
# Kernel headers
INSTALL_HDR_PATH=$(objtree)/usr
export INSTALL_HDR_PATH

HDRARCHES=$(filter-out generic,$(patsubst $(srctree)/include/asm-%/Kbuild,%,$(wildcard $(srctree)/include/asm-*/Kbuild)))

PHONY += headers_install_all
headers_install_all: include/linux/version.h scripts_basic FORCE
	$(Q)$(MAKE) $(build)=scripts scripts/unifdef
	$(Q)for arch in $(HDRARCHES); do \
	 $(MAKE) ARCH=$$arch -f $(srctree)/scripts/Makefile.headersinst obj=include BIASMDIR=-bi-$$arch ;\
	 done

PHONY += headers_install
headers_install: include/linux/version.h scripts_basic FORCE
	@if [ ! -r $(srctree)/include/asm-$(ARCH)/Kbuild ]; then \
	  echo '*** Error: Headers not exportable for this architecture ($(ARCH))'; \
	  exit 1 ; fi
	$(Q)$(MAKE) $(build)=scripts scripts/unifdef
	$(Q)$(MAKE) -f $(srctree)/scripts/Makefile.headersinst obj=include

PHONY += headers_check_all
headers_check_all: headers_install_all
	$(Q)for arch in $(HDRARCHES); do \
	 $(MAKE) ARCH=$$arch -f $(srctree)/scripts/Makefile.headersinst obj=include BIASMDIR=-bi-$$arch HDRCHECK=1 ;\
	 done

PHONY += headers_check
headers_check: headers_install
	$(Q)$(MAKE) -f $(srctree)/scripts/Makefile.headersinst obj=include HDRCHECK=1

# ---------------------------------------------------------------------------
# Modules

ifdef CONFIG_MODULES

# By default, build modules as well

all: modules

#	Build modules

PHONY += modules
modules: $(vmlinux-dirs) $(if $(KBUILD_BUILTIN),vmlinux)
	@echo '  Building modules, stage 2.';
	$(Q)$(MAKE) -f $(srctree)/scripts/Makefile.modpost


# Target to prepare building external modules
PHONY += modules_prepare
modules_prepare: prepare scripts

# Target to install modules
PHONY += modules_install
modules_install: _modinst_ _modinst_post

PHONY += _modinst_
_modinst_:
	@if [ -z "`$(DEPMOD) -V 2>/dev/null | grep module-init-tools`" ]; then \
		echo "Warning: you may need to install module-init-tools"; \
		echo "See http://www.codemonkey.org.uk/docs/post-halloween-2.6.txt";\
		sleep 1; \
	fi
	@rm -rf $(MODLIB)/kernel
	@rm -f $(MODLIB)/source
	@mkdir -p $(MODLIB)/kernel
	@ln -s $(srctree) $(MODLIB)/source
	@if [ ! $(objtree) -ef  $(MODLIB)/build ]; then \
		rm -f $(MODLIB)/build ; \
		ln -s $(objtree) $(MODLIB)/build ; \
	fi
	$(Q)$(MAKE) -f $(srctree)/scripts/Makefile.modinst

# If System.map exists, run depmod.  This deliberately does not have a
# dependency on System.map since that would run the dependency tree on
# vmlinux.  This depmod is only for convenience to give the initial
# boot a modules.dep even before / is mounted read-write. However the
# boot script depmod is the master version.
ifeq "$(strip $(INSTALL_MOD_PATH))" ""
depmod_opts	:=
else
depmod_opts	:= -b $(INSTALL_MOD_PATH) -r
endif
PHONY += _modinst_post
_modinst_post: _modinst_
	if [ -r System.map -a -x $(DEPMOD) ]; then $(DEPMOD) -ae -F System.map $(depmod_opts) $(KERNELRELEASE); fi

else # CONFIG_MODULES

# Modules not configured
# ---------------------------------------------------------------------------

modules modules_install: FORCE
	@echo
	@echo "The present kernel configuration has modules disabled."
	@echo "Type 'make config' and enable loadable module support."
	@echo "Then build a kernel with module support enabled."
	@echo
	@exit 1

endif # CONFIG_MODULES

###
# Cleaning is done on three levels.
# make clean     Delete most generated files
#                Leave enough to build external modules
# make mrproper  Delete the current configuration, and all generated files
# make distclean Remove editor backup files, patch leftover files and the like

# Directories & files removed with 'make clean'
CLEAN_DIRS  += $(MODVERDIR)
CLEAN_FILES +=	vmlinux System.map \
                .tmp_kallsyms* .tmp_version .tmp_vmlinux* .tmp_System.map

# Directories & files removed with 'make mrproper'
MRPROPER_DIRS  += include/config include2 usr/include
MRPROPER_FILES += .config .config.old include/asm .version .old_version \
                  include/linux/autoconf.h include/linux/version.h      \
                  include/linux/utsrelease.h                            \
		  Module.symvers tags TAGS cscope*

# clean - Delete most, but leave enough to build external modules
#
clean: rm-dirs  := $(CLEAN_DIRS)
clean: rm-files := $(CLEAN_FILES)
clean-dirs      := $(addprefix _clean_,$(srctree) $(vmlinux-alldirs))

PHONY += $(clean-dirs) clean archclean
$(clean-dirs):
	$(Q)$(MAKE) $(clean)=$(patsubst _clean_%,%,$@)

clean: archclean $(clean-dirs)
	$(call cmd,rmdirs)
	$(call cmd,rmfiles)
	@find . $(RCS_FIND_IGNORE) \
		\( -name '*.[oas]' -o -name '*.ko' -o -name '.*.cmd' \
		-o -name '.*.d' -o -name '.*.tmp' -o -name '*.mod.c' \
		-o -name '*.symtypes' \) \
		-type f -print | xargs rm -f

# mrproper - Delete all generated files, including .config
#
mrproper: rm-dirs  := $(wildcard $(MRPROPER_DIRS))
mrproper: rm-files := $(wildcard $(MRPROPER_FILES))
mrproper-dirs      := $(addprefix _mrproper_,Documentation/DocBook scripts)

PHONY += $(mrproper-dirs) mrproper archmrproper
$(mrproper-dirs):
	$(Q)$(MAKE) $(clean)=$(patsubst _mrproper_%,%,$@)

mrproper: clean archmrproper $(mrproper-dirs)
	$(call cmd,rmdirs)
	$(call cmd,rmfiles)

# distclean
#
PHONY += distclean

distclean: mrproper
	@find $(srctree) $(RCS_FIND_IGNORE) \
		\( -name '*.orig' -o -name '*.rej' -o -name '*~' \
		-o -name '*.bak' -o -name '#*#' -o -name '.*.orig' \
		-o -name '.*.rej' -o -size 0 \
		-o -name '*%' -o -name '.*.cmd' -o -name 'core' \) \
		-type f -print | xargs rm -f


# Packaging of the kernel to various formats
# ---------------------------------------------------------------------------
# rpm target kept for backward compatibility
package-dir	:= $(srctree)/scripts/package

%pkg: include/config/kernel.release FORCE
	$(Q)$(MAKE) $(build)=$(package-dir) $@
rpm: include/config/kernel.release FORCE
	$(Q)$(MAKE) $(build)=$(package-dir) $@


# Brief documentation of the typical targets used
# ---------------------------------------------------------------------------

boards := $(wildcard $(srctree)/arch/$(ARCH)/configs/*_defconfig)
boards := $(notdir $(boards))

help:
	@echo  'Cleaning targets:'
	@echo  '  clean		  - Remove most generated files but keep the config and'
	@echo  '                    enough build support to build external modules'
	@echo  '  mrproper	  - Remove all generated files + config + various backup files'
	@echo  '  distclean	  - mrproper + remove editor backup and patch files'
	@echo  ''
	@echo  'Configuration targets:'
	@$(MAKE) -f $(srctree)/scripts/kconfig/Makefile help
	@echo  ''
	@echo  'Other generic targets:'
	@echo  '  all		  - Build all targets marked with [*]'
	@echo  '* vmlinux	  - Build the bare kernel'
	@echo  '* modules	  - Build all modules'
	@echo  '  modules_install - Install all modules to INSTALL_MOD_PATH (default: /)'
	@echo  '  dir/            - Build all files in dir and below'
	@echo  '  dir/file.[ois]  - Build specified target only'
	@echo  '  dir/file.ko     - Build module including final link'
	@echo  '  rpm		  - Build a kernel as an RPM package'
	@echo  '  tags/TAGS	  - Generate tags file for editors'
	@echo  '  cscope	  - Generate cscope index'
	@echo  '  kernelrelease	  - Output the release version string'
	@echo  '  kernelversion	  - Output the version stored in Makefile'
	@if [ -r $(srctree)/include/asm-$(ARCH)/Kbuild ]; then \
	 echo  '  headers_install - Install sanitised kernel headers to INSTALL_HDR_PATH'; \
	 echo  '                    (default: $(INSTALL_HDR_PATH))'; \
	 fi
	@echo  ''
	@echo  'Static analysers'
	@echo  '  checkstack      - Generate a list of stack hogs'
	@echo  '  namespacecheck  - Name space analysis on compiled kernel'
	@if [ -r $(srctree)/include/asm-$(ARCH)/Kbuild ]; then \
	 echo  '  headers_check   - Sanity check on exported headers'; \
	 fi
	@echo  ''
	@echo  'Kernel packaging:'
	@$(MAKE) $(build)=$(package-dir) help
	@echo  ''
	@echo  'Documentation targets:'
	@$(MAKE) -f $(srctree)/Documentation/DocBook/Makefile dochelp
	@echo  ''
	@echo  'Architecture specific targets ($(ARCH)):'
	@$(if $(archhelp),$(archhelp),\
		echo '  No architecture specific help defined for $(ARCH)')
	@echo  ''
	@$(if $(boards), \
		$(foreach b, $(boards), \
		printf "  %-24s - Build for %s\\n" $(b) $(subst _defconfig,,$(b));) \
		echo '')

	@echo  '  make V=0|1 [targets] 0 => quiet build (default), 1 => verbose build'
	@echo  '  make V=2   [targets] 2 => give reason for rebuild of target'
	@echo  '  make O=dir [targets] Locate all output files in "dir", including .config'
	@echo  '  make C=1   [targets] Check all c source with $$CHECK (sparse by default)'
	@echo  '  make C=2   [targets] Force check of all c source with $$CHECK'
	@echo  ''
	@echo  'Execute "make" or "make all" to build all targets marked with [*] '
	@echo  'For further info see the ./README file'


# Documentation targets
# ---------------------------------------------------------------------------
%docs: scripts_basic FORCE
	$(Q)$(MAKE) $(build)=Documentation/DocBook $@

else # KBUILD_EXTMOD

###
# External module support.
# When building external modules the kernel used as basis is considered
# read-only, and no consistency checks are made and the make
# system is not used on the basis kernel. If updates are required
# in the basis kernel ordinary make commands (without M=...) must
# be used.
#
# The following are the only valid targets when building external
# modules.
# make M=dir clean     Delete all automatically generated files
# make M=dir modules   Make all modules in specified dir
# make M=dir	       Same as 'make M=dir modules'
# make M=dir modules_install
#                      Install the modules built in the module directory
#                      Assumes install directory is already created

# We are always building modules
KBUILD_MODULES := 1
PHONY += crmodverdir
crmodverdir:
	$(Q)mkdir -p $(MODVERDIR)
	$(Q)rm -f $(MODVERDIR)/*

PHONY += $(objtree)/Module.symvers
$(objtree)/Module.symvers:
	@test -e $(objtree)/Module.symvers || ( \
	echo; \
	echo "  WARNING: Symbol version dump $(objtree)/Module.symvers"; \
	echo "           is missing; modules will have no dependencies and modversions."; \
	echo )

module-dirs := $(addprefix _module_,$(KBUILD_EXTMOD))
PHONY += $(module-dirs) modules
$(module-dirs): crmodverdir $(objtree)/Module.symvers
	$(Q)$(MAKE) $(build)=$(patsubst _module_%,%,$@)

modules: $(module-dirs)
	@echo '  Building modules, stage 2.';
	$(Q)$(MAKE) -f $(srctree)/scripts/Makefile.modpost

PHONY += modules_install
modules_install: _emodinst_ _emodinst_post

install-dir := $(if $(INSTALL_MOD_DIR),$(INSTALL_MOD_DIR),extra)
PHONY += _emodinst_
_emodinst_:
	$(Q)mkdir -p $(MODLIB)/$(install-dir)
	$(Q)$(MAKE) -f $(srctree)/scripts/Makefile.modinst

# Run depmod only is we have System.map and depmod is executable
quiet_cmd_depmod = DEPMOD  $(KERNELRELEASE)
      cmd_depmod = if [ -r System.map -a -x $(DEPMOD) ]; then \
                      $(DEPMOD) -ae -F System.map             \
                      $(if $(strip $(INSTALL_MOD_PATH)),      \
		      -b $(INSTALL_MOD_PATH) -r)              \
		      $(KERNELRELEASE);                       \
                   fi

PHONY += _emodinst_post
_emodinst_post: _emodinst_
	$(call cmd,depmod)

clean-dirs := $(addprefix _clean_,$(KBUILD_EXTMOD))

PHONY += $(clean-dirs) clean
$(clean-dirs):
	$(Q)$(MAKE) $(clean)=$(patsubst _clean_%,%,$@)

clean:	rm-dirs := $(MODVERDIR)
clean: $(clean-dirs)
	$(call cmd,rmdirs)
	@find $(KBUILD_EXTMOD) $(RCS_FIND_IGNORE) \
		\( -name '*.[oas]' -o -name '*.ko' -o -name '.*.cmd' \
		-o -name '.*.d' -o -name '.*.tmp' -o -name '*.mod.c' \) \
		-type f -print | xargs rm -f

help:
	@echo  '  Building external modules.'
	@echo  '  Syntax: make -C path/to/kernel/src M=$$PWD target'
	@echo  ''
	@echo  '  modules         - default target, build the module(s)'
	@echo  '  modules_install - install the module'
	@echo  '  clean           - remove generated files in module directory only'
	@echo  ''

# Dummies...
PHONY += prepare scripts
prepare: ;
scripts: ;
endif # KBUILD_EXTMOD

# Generate tags for editors
# ---------------------------------------------------------------------------

#We want __srctree to totally vanish out when KBUILD_OUTPUT is not set
#(which is the most common case IMHO) to avoid unneeded clutter in the big tags file.
#Adding $(srctree) adds about 20M on i386 to the size of the output file!

ifeq ($(src),$(obj))
__srctree =
else
__srctree = $(srctree)/
endif

ifeq ($(ALLSOURCE_ARCHS),)
ifeq ($(ARCH),um)
ALLINCLUDE_ARCHS := $(ARCH) $(SUBARCH)
else
ALLINCLUDE_ARCHS := $(ARCH)
endif
else
#Allow user to specify only ALLSOURCE_PATHS on the command line, keeping existing behavour.
ALLINCLUDE_ARCHS := $(ALLSOURCE_ARCHS)
endif

ALLSOURCE_ARCHS := $(ARCH)

define find-sources
        ( for ARCH in $(ALLSOURCE_ARCHS) ; do \
	       find $(__srctree)arch/$${ARCH} $(RCS_FIND_IGNORE) \
	            -name $1 -print; \
	  done ; \
	  find $(__srctree)security/selinux/include $(RCS_FIND_IGNORE) \
	       -name $1 -print; \
	  find $(__srctree)include $(RCS_FIND_IGNORE) \
	       \( -name config -o -name 'asm-*' \) -prune \
	       -o -name $1 -print; \
	  for ARCH in $(ALLINCLUDE_ARCHS) ; do \
	       find $(__srctree)include/asm-$${ARCH} $(RCS_FIND_IGNORE) \
	            -name $1 -print; \
	  done ; \
	  find $(__srctree)include/asm-generic $(RCS_FIND_IGNORE) \
	       -name $1 -print; \
	  find $(__srctree) $(RCS_FIND_IGNORE) \
	       \( -name include -o -name arch \) -prune -o \
	       -name $1 -print; \
	  )
endef

define all-sources
	$(call find-sources,'*.[chS]')
endef
define all-kconfigs
	$(call find-sources,'Kconfig*')
endef
define all-defconfigs
	$(call find-sources,'defconfig')
endef

define xtags
	if $1 --version 2>&1 | grep -iq exuberant; then \
	    $(all-sources) | xargs $1 -a \
		-I __initdata,__exitdata,__acquires,__releases \
		-I EXPORT_SYMBOL,EXPORT_SYMBOL_GPL \
		--extra=+f --c-kinds=+px \
		--regex-asm='/^ENTRY\(([^)]*)\).*/\1/'; \
	    $(all-kconfigs) | xargs $1 -a \
		--langdef=kconfig \
		--language-force=kconfig \
		--regex-kconfig='/^[[:blank:]]*config[[:blank:]]+([[:alnum:]_]+)/\1/'; \
	    $(all-defconfigs) | xargs -r $1 -a \
		--langdef=dotconfig \
		--language-force=dotconfig \
		--regex-dotconfig='/^#?[[:blank:]]*(CONFIG_[[:alnum:]_]+)/\1/'; \
	elif $1 --version 2>&1 | grep -iq emacs; then \
	    $(all-sources) | xargs $1 -a; \
	    $(all-kconfigs) | xargs $1 -a \
		--regex='/^[ \t]*config[ \t]+\([a-zA-Z0-9_]+\)/\1/'; \
	    $(all-defconfigs) | xargs -r $1 -a \
		--regex='/^#?[ \t]?\(CONFIG_[a-zA-Z0-9_]+\)/\1/'; \
	else \
	    $(all-sources) | xargs $1 -a; \
	fi
endef

quiet_cmd_cscope-file = FILELST cscope.files
      cmd_cscope-file = (echo \-k; echo \-q; $(all-sources)) > cscope.files

quiet_cmd_cscope = MAKE    cscope.out
      cmd_cscope = cscope -b

cscope: FORCE
	$(call cmd,cscope-file)
	$(call cmd,cscope)

quiet_cmd_TAGS = MAKE   $@
define cmd_TAGS
	rm -f $@; \
	$(call xtags,etags)
endef

TAGS: FORCE
	$(call cmd,TAGS)

quiet_cmd_tags = MAKE   $@
define cmd_tags
	rm -f $@; \
	$(call xtags,ctags)
endef

tags: FORCE
	$(call cmd,tags)


# Scripts to check various things for consistency
# ---------------------------------------------------------------------------

includecheck:
	find * $(RCS_FIND_IGNORE) \
		-name '*.[hcS]' -type f -print | sort \
		| xargs $(PERL) -w scripts/checkincludes.pl

versioncheck:
	find * $(RCS_FIND_IGNORE) \
		-name '*.[hcS]' -type f -print | sort \
		| xargs $(PERL) -w scripts/checkversion.pl

namespacecheck:
	$(PERL) $(srctree)/scripts/namespace.pl

endif #ifeq ($(config-targets),1)
endif #ifeq ($(mixed-targets),1)

PHONY += checkstack kernelrelease kernelversion

# UML needs a little special treatment here.  It wants to use the host
# toolchain, so needs $(SUBARCH) passed to checkstack.pl.  Everyone
# else wants $(ARCH), including people doing cross-builds, which means
# that $(SUBARCH) doesn't work here.
ifeq ($(ARCH), um)
CHECKSTACK_ARCH := $(SUBARCH)
else
CHECKSTACK_ARCH := $(ARCH)
endif
checkstack:
	$(OBJDUMP) -d vmlinux $$(find . -name '*.ko') | \
	$(PERL) $(src)/scripts/checkstack.pl $(CHECKSTACK_ARCH)

kernelrelease:
	$(if $(wildcard include/config/kernel.release), $(Q)echo $(KERNELRELEASE), \
	$(error kernelrelease not valid - run 'make prepare' to update it))
kernelversion:
	@echo $(KERNELVERSION)

# Single targets
# ---------------------------------------------------------------------------
# Single targets are compatible with:
# - build whith mixed source and output
# - build with separate output dir 'make O=...'
# - external modules
#
#  target-dir => where to store outputfile
#  build-dir  => directory in kernel source tree to use

ifeq ($(KBUILD_EXTMOD),)
        build-dir  = $(patsubst %/,%,$(dir $@))
        target-dir = $(dir $@)
else
        zap-slash=$(filter-out .,$(patsubst %/,%,$(dir $@)))
        build-dir  = $(KBUILD_EXTMOD)$(if $(zap-slash),/$(zap-slash))
        target-dir = $(if $(KBUILD_EXTMOD),$(dir $<),$(dir $@))
endif

%.s: %.c prepare scripts FORCE
	$(Q)$(MAKE) $(build)=$(build-dir) $(target-dir)$(notdir $@)
%.i: %.c prepare scripts FORCE
	$(Q)$(MAKE) $(build)=$(build-dir) $(target-dir)$(notdir $@)
%.o: %.c prepare scripts FORCE
	$(Q)$(MAKE) $(build)=$(build-dir) $(target-dir)$(notdir $@)
%.lst: %.c prepare scripts FORCE
	$(Q)$(MAKE) $(build)=$(build-dir) $(target-dir)$(notdir $@)
%.s: %.S prepare scripts FORCE
	$(Q)$(MAKE) $(build)=$(build-dir) $(target-dir)$(notdir $@)
%.o: %.S prepare scripts FORCE
	$(Q)$(MAKE) $(build)=$(build-dir) $(target-dir)$(notdir $@)
%.symtypes: %.c prepare scripts FORCE
	$(Q)$(MAKE) $(build)=$(build-dir) $(target-dir)$(notdir $@)

# Modules
/ %/: prepare scripts FORCE
	$(Q)$(MAKE) KBUILD_MODULES=$(if $(CONFIG_MODULES),1) \
	$(build)=$(build-dir)
%.ko: prepare scripts FORCE
	$(Q)$(MAKE) KBUILD_MODULES=$(if $(CONFIG_MODULES),1)   \
	$(build)=$(build-dir) $(@:.ko=.o)
	$(Q)$(MAKE) -f $(srctree)/scripts/Makefile.modpost

# FIXME Should go into a make.lib or something 
# ===========================================================================

quiet_cmd_rmdirs = $(if $(wildcard $(rm-dirs)),CLEAN   $(wildcard $(rm-dirs)))
      cmd_rmdirs = rm -rf $(rm-dirs)

quiet_cmd_rmfiles = $(if $(wildcard $(rm-files)),CLEAN   $(wildcard $(rm-files)))
      cmd_rmfiles = rm -f $(rm-files)


a_flags = -Wp,-MD,$(depfile) $(AFLAGS) $(AFLAGS_KERNEL) \
	  $(NOSTDINC_FLAGS) $(CPPFLAGS) \
	  $(modkern_aflags) $(EXTRA_AFLAGS) $(AFLAGS_$(basetarget).o)

quiet_cmd_as_o_S = AS      $@
cmd_as_o_S       = $(CC) $(a_flags) -c -o $@ $<

# read all saved command lines

targets := $(wildcard $(sort $(targets)))
cmd_files := $(wildcard .*.cmd $(foreach f,$(targets),$(dir $(f)).$(notdir $(f)).cmd))

ifneq ($(cmd_files),)
  $(cmd_files): ;	# Do not try to update included dependency files
  include $(cmd_files)
endif

# Shorthand for $(Q)$(MAKE) -f scripts/Makefile.clean obj=dir
# Usage:
# $(Q)$(MAKE) $(clean)=dir
clean := -f $(if $(KBUILD_SRC),$(srctree)/)scripts/Makefile.clean obj

endif	# skip-makefile

PHONY += FORCE
FORCE:

# Cancel implicit rules on top Makefile, `-rR' will apply to sub-makes.
Makefile: ;

# Declare the contents of the .PHONY variable as phony.  We keep that
# information in a variable se we can use it in if_changed and friends.
.PHONY: $(PHONY)<|MERGE_RESOLUTION|>--- conflicted
+++ resolved
@@ -2,13 +2,8 @@
 PATCHLEVEL = 6
 SUBLEVEL = 22
 SUBLEVEL = 23
-<<<<<<< HEAD
-EXTRAVERSION =-xlnx-rc3
-NAME = Holy Dancing Manatees, Batman!
-=======
-EXTRAVERSION =-rc4
+EXTRAVERSION =-xlnx-rc4
 NAME = Pink Farting Weasel
->>>>>>> b07d68b5
 
 # *DOCUMENTATION*
 # To see a list of typical targets execute "make help"
